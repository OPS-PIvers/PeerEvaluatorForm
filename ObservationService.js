--- conflicted
+++ resolved
@@ -545,19 +545,12 @@
 
         const row = _findObservationRow(sheet, observationId);
         if (row === -1) {
-<<<<<<< HEAD
-            debugLog(`Observation ${observationId} already deleted from sheet or never existed.`, { observationId, requestingUserEmail });
-            // Note: Without the observation data from the sheet, we cannot reliably locate and clean up
-            // any orphaned Google Drive folder since the folder path requires observedName and observedEmail.
-            // This is a known limitation when the sheet record is missing.
-            return { success: true };
-=======
             // If the row is not found, it might have been deleted already.
             // We can't reliably find and delete the corresponding folder without
             // the `observedName` and `observedEmail` from the sheet row.
             // Returning success as the primary goal (deleting the sheet record) is complete.
+            debugLog(`Observation ${observationId} already deleted from sheet or never existed.`, { observationId, requestingUserEmail });
             return { success: true, message: 'Observation record not found; assumed already deleted.' };
->>>>>>> 3fc0bd98
         }
 
         const headers = sheet.getRange(1, 1, 1, sheet.getLastColumn()).getValues()[0];
