--- conflicted
+++ resolved
@@ -253,11 +253,8 @@
       observationDate: null,
       observationData: {}, // e.g., { "1a:": "proficient", "1b:": "basic" }
       evidenceLinks: {}, // e.g., { "1a:": [{url: "...", name: "...", uploadedAt: "..."}, ...] }
-<<<<<<< HEAD
-      checkedLookFors: {} // e.g., { "Best Practices aligned with 5D+ and PELSB Standards: Subdomain [1a:]": ["Look-for text 1", "Look-for text 2"] }
-=======
+      checkedLookFors: {}, // e.g., { "Best Practices aligned with 5D+ and PELSB Standards: Subdomain [1a:]": ["Look-for text 1", "Look-for text 2"] }
       observationNotes: {}
->>>>>>> e7956e53
     };
 
     _appendObservationToSheet(newObservation);
