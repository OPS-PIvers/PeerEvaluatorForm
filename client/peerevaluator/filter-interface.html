--- conflicted
+++ resolved
@@ -2329,7 +2329,6 @@
 }
 
 .workflow-selection {
-<<<<<<< HEAD
     display: grid;
     grid-template-columns: 1fr auto 1fr;
     gap: 20px;
@@ -2376,11 +2375,7 @@
     box-shadow: 0 6px 20px rgba(16, 185, 129, 0.4);
 }
 
-=======
-    margin-bottom: 16px;
-}
-
->>>>>>> 8c142384
+
 .workflow-option {
     background: var(--color-white);
     border: 2px solid var(--color-gray-component-not-assigned-border);
@@ -2410,20 +2405,12 @@
 .workflow-title {
     font-weight: 700;
     font-size: 16px;
-<<<<<<< HEAD
     color: var(--color-gray-text-light);
-=======
-    color: #1f2937;
->>>>>>> 8c142384
 }
 
 .workflow-description {
     font-size: 13px;
-<<<<<<< HEAD
     color: var(--color-gray-bg-medium);
-=======
-    color: #6b7280;
->>>>>>> 8c142384
     line-height: 1.5;
     margin-bottom: 16px;
 }
@@ -2431,13 +2418,8 @@
 .btn-copy-prompt {
     width: 100%;
     padding: 12px 20px;
-<<<<<<< HEAD
     background: linear-gradient(135deg, var(--color-amber-base) 0%, var(--color-amber-dark) 100%);
     color: var(--color-white);
-=======
-    background: linear-gradient(135deg, #f59e0b 0%, #d97706 100%);
-    color: white;
->>>>>>> 8c142384
     border: none;
     border-radius: 8px;
     font-weight: 600;
@@ -2454,13 +2436,8 @@
 .btn-cancel {
     width: 100%;
     padding: 10px 20px;
-<<<<<<< HEAD
     background: var(--color-gray-component-not-assigned-border);
     color: var(--color-gray-bg-dark);
-=======
-    background: #e5e7eb;
-    color: #4b5563;
->>>>>>> 8c142384
     border: none;
     border-radius: 8px;
     font-weight: 600;
@@ -2470,11 +2447,7 @@
 }
 
 .btn-cancel:hover {
-<<<<<<< HEAD
     background: var(--color-gray-border-light);
-=======
-    background: #d1d5db;
->>>>>>> 8c142384
 }
 
 /* Responsive layout */
@@ -2487,7 +2460,6 @@
     .transcription-modal-body {
         padding: 16px;
     }
-<<<<<<< HEAD
 
     .workflow-selection {
         grid-template-columns: 1fr;
@@ -2497,8 +2469,6 @@
     .workflow-divider {
         margin: 10px 0;
     }
-=======
->>>>>>> 8c142384
 }
     </style>
 </head>
@@ -8034,12 +8004,8 @@
 
     navigator.clipboard.writeText(prompt).then(() => {
         // Open Gemini Gem in new tab using the constant, with security attributes
-<<<<<<< HEAD
-        window.open(UI_CONSTANTS.GEMINI_URL, '_blank', 'noopener,noreferrer');
-=======
         const newWindow = window.open(UI_CONSTANTS.GEMINI_URL, '_blank', 'noopener,noreferrer');
         if (newWindow) newWindow.opener = null;
->>>>>>> 8c142384
 
         // Close modal
         closeTranscriptionPromptModal();
@@ -8052,7 +8018,6 @@
         console.error('Clipboard error:', err);
     });
 }
-<<<<<<< HEAD
 
 /**
  * Auto-transcribe with Gemini Batch API (Phase 2)
@@ -8099,8 +8064,7 @@
             prompt
         );
 }
-=======
->>>>>>> 8c142384
+
     </script>
 
     <!-- Loading Overlay -->
@@ -8301,7 +8265,6 @@
                             📋 Copy Prompt & Open Gemini
                         </button>
                     </div>
-<<<<<<< HEAD
 
                     <div class="workflow-divider">OR</div>
 
@@ -8320,8 +8283,6 @@
                             🚀 Queue Batch Transcription (50% Off)
                         </button>
                     </div>
-=======
->>>>>>> 8c142384
                 </div>
 
                 <button class="btn-cancel" onclick="closeTranscriptionPromptModal()">Cancel</button>
