/**
 * Code.js - Main Orchestrator (Clean Production Version)
 * Google Apps Script Web App for Danielson Framework - Multi-Role Rubric System
 * 
 * This file orchestrates the modular services and maintains backward compatibility
 * while adding support for multiple roles and automatic cache management.
 */


/**
 * =================================================================
 * MAIN WEB APP ENTRY POINT (doGet)
 * =================================================================
 */

/**
 * Enhanced doGet function with proactive role change detection
 */
function doGet(e) {
  const startTime = Date.now();
  const requestId = generateUniqueId('request');
  
  try {
    // Ensure the Observation_Data sheet has the correct columns before any other operation.
    setupObservationSheet();

    // Clean up expired sessions periodically (10% chance)
    if (Math.random() < 0.1) {
      cleanupExpiredSessions();
    }

    // Parse URL parameters for cache control
    const params = e.parameter || {};

    const forceRefresh = params.refresh === 'true' || params.nocache === 'true';
    const debugMode = params.debug === 'true';

    debugLog('Web app request received', { requestId, forceRefresh, debugMode });

    if (forceRefresh) {
      forceCleanAllCaches();
    }

    let userContext = createUserContext();

    // Handle special role filtering
    if (userContext.hasSpecialAccess && UiService.hasActiveFilters(params)) {
      const effectiveRole = params.filterRole || userContext.role;
      const effectiveYear = params.filterYear || userContext.year;
      const filterDetails = {
        filterType: params.filterType || 'staff',
        filterStaff: params.filterStaff || null,
        showFullRubric: params.view === 'full',
        showAssignedAreas: params.view === 'assigned'
      };

      userContext = UiService.createSyntheticUserContext(effectiveRole, effectiveYear, userContext, filterDetails);
    }

    // If the user has special access and no specific staff member is being targeted,
    // show the filter interface instead of a rubric.
    if (userContext.hasSpecialAccess && !params.filterStaff) {
        debugLog('Special access user detected - showing filter interface', { role: userContext.role, requestId });
        return UiService.createFilterSelectionInterface(userContext, requestId);
    }
    
    // For users who land here directly (not through the filter UI) or for non-special roles
    const rubricData = getAllDomainsData(
      userContext.role, 
      userContext.year, 
      userContext.viewMode, 
      userContext.assignedSubdomains
    );
    
    // Attach the full user context to the data payload for the template
    rubricData.userContext = userContext;

    // Generate response metadata for headers
    const responseMetadata = generateResponseMetadata(userContext, requestId, debugMode);
    
    // Create and configure the HTML template
    const htmlTemplate = HtmlService.createTemplateFromFile(TEMPLATE_PATHS.STAFF_RUBRIC); // This is now a fallback view
    htmlTemplate.data = rubricData;
    
    // Generate the HTML output
    const htmlOutput = htmlTemplate.evaluate()
      .setTitle(UiService.getPageTitle(userContext.role))
      .setXFrameOptionsMode(HtmlService.XFrameOptionsMode.ALLOWALL);
      
    addCacheBustingHeaders(htmlOutput, responseMetadata);

    const executionTime = Date.now() - startTime;
    logPerformanceMetrics('doGet', executionTime, { role: userContext.role, requestId });
    
    return htmlOutput;
    
  } catch (error) {
    console.error('Fatal error in doGet:', formatErrorMessage(error, 'doGet'));
    return UiService.createEnhancedErrorPage(error, requestId, null, e.userAgent);
  }
}


/**
 * =================================================================
 * SERVER-SIDE FUNCTIONS CALLABLE FROM CLIENT (google.script.run)
 * =================================================================
 */

/**
 * Main data loading function for the filter interface.
 * This function orchestrates what data or action to return based on user filters.
 * @param {Object} filterParams Parameters from the client (e.g., {staff: 'email@...'}).
 * @returns {Object} A response object for the client.
 */
function loadRubricData(filterParams) {
    try {
        debugLog('Loading rubric data via AJAX', { filterParams });
        const userContext = createUserContext();

        // Handle Peer Evaluator selecting a staff member to observe
        if (userContext.role === SPECIAL_ROLES.PEER_EVALUATOR && filterParams.staff) {
            const staffUser = getUserByEmail(filterParams.staff);
            if (!staffUser) return { success: false, error: `Staff not found: ${filterParams.staff}` };
            
            return {
                success: true,
                action: 'show_observation_selector',
                observedEmail: staffUser.email,
                observedName: staffUser.name
            };
        }
        
        // Handle loading current user's own rubric
        if (filterParams.myOwnView) {
            const rubricData = getAllDomainsData(userContext.role, userContext.year, 'assigned', userContext.assignedSubdomains);
            rubricData.userContext = userContext; // Attach user context
            return { success: true, rubricData: rubricData };
        }

        // Default behavior (could be expanded for other roles like Admin)
        return { success: false, error: 'Invalid filter request.' };

    } catch (error) {
        console.error('Error in loadRubricData:', error);
        return { success: false, error: error.message };
    }
}


/**
 * Gets the list of staff members for the filter dropdowns.
 * @param {string} role The role to filter by.
 * @param {string} year The year to filter by.
 * @returns {Object} A response object with success status and the staff list.
 */
function getStaffListForDropdown(role, year) {
  try {
    const staffList = getStaffByRoleAndYear(role, year);
    return { success: true, staff: staffList };
  } catch (error) {
    console.error('Error in getStaffListForDropdown:', error);
    return { success: false, error: error.message, staff: [] };
  }
}


/**
 * Gets the list of observations for a user.
 * @param {string} observedEmail The email of the staff member.
 * @returns {Object} A response object with success status and observations list.
 */
function getObservationOptions(observedEmail) {
    try {
        const userContext = createUserContext();
        if (userContext.role !== SPECIAL_ROLES.PEER_EVALUATOR) {
            return { success: false, error: 'Permission denied.' };
        }
        const observations = getObservationsForUser(observedEmail);
        return { success: true, observations: observations };
    } catch (error) {
        console.error('Error in getObservationOptions:', error);
        return { success: false, error: error.message };
    }
}

/**
 * Creates a new observation draft and returns the data needed to render the editor.
 * @param {string} observedEmail The email of the staff member to be observed.
 * @returns {Object} A response object containing the new observation and the rubric data.
 */
function createNewObservationForPeerEvaluator(observedEmail) {
  try {
    const userContext = createUserContext();
    if (userContext.role !== SPECIAL_ROLES.PEER_EVALUATOR) {
      return { success: false, error: ERROR_MESSAGES.PERMISSION_DENIED };
    }

    const newObservation = createNewObservation(userContext.email, observedEmail);
    if (!newObservation) {
      return { success: false, error: 'Failed to create a new observation record.' };
    }
    
    // Get assigned subdomains for the observed user to enhance the rubric
    const assignedSubdomains = getAssignedSubdomainsForRoleYear(newObservation.observedRole, newObservation.observedYear);

    // Get the FULL rubric data, but enhance it with assignment flags so the UI can toggle views
    const rubricData = getAllDomainsData(
      newObservation.observedRole,
      newObservation.observedYear,
      'full',
      assignedSubdomains
    );
    
    // Create a special context for this observation session
    const evaluatorContext = createFilteredUserContext(observedEmail, userContext.role);
    rubricData.userContext = evaluatorContext;

    return { 
        success: true, 
        observation: newObservation,
        rubricData: rubricData
    };

  } catch (error) {
    console.error('Error in createNewObservationForPeerEvaluator:', error);
    return { success: false, error: 'An unexpected error occurred: ' + error.message };
  }
}

/**
 * Loads an existing observation draft for editing.
 * @param {string} observationId The ID of the observation to load.
 * @returns {Object} A response object with the observation and rubric data.
 */
function loadObservationForEditing(observationId) {
    try {
        const userContext = createUserContext();
        if (userContext.role !== SPECIAL_ROLES.PEER_EVALUATOR) {
            return { success: false, error: ERROR_MESSAGES.PERMISSION_DENIED };
        }

        const observation = getObservationById(observationId);
        if (!observation) {
            return { success: false, error: 'Observation not found.' };
        }
        if (observation.observerEmail !== userContext.email) {
            return { success: false, error: 'You do not have permission to edit this observation.' };
        }
        
        const assignedSubdomains = getAssignedSubdomainsForRoleYear(observation.observedRole, observation.observedYear);
        const rubricData = getAllDomainsData(observation.observedRole, observation.observedYear, 'full', assignedSubdomains);
        
        const evaluatorContext = createFilteredUserContext(observation.observedEmail, userContext.role);
        rubricData.userContext = evaluatorContext;

        return { success: true, observation: observation, rubricData: rubricData };

    } catch (error) {
        console.error('Error in loadObservationForEditing:', error);
        return { success: false, error: 'An unexpected error occurred: ' + error.message };
    }
}

/**
 * Deletes an observation draft.
 * @param {string} observationId The ID of the observation to delete.
 * @returns {Object} A response object indicating success or failure.
 */
function deleteObservation(observationId) {
    try {
        setupObservationSheet(); // Ensure the sheet is ready
        const userContext = createUserContext();
        if (userContext.role !== SPECIAL_ROLES.PEER_EVALUATOR) {
            return { success: false, error: ERROR_MESSAGES.PERMISSION_DENIED };
        }
        return deleteObservationRecord(observationId, userContext.email);
    } catch (error) {
        console.error('Error in deleteObservation wrapper:', error);
        return { success: false, error: error.message };
    }
}

/**
 * Helper function to find the row number for a given observation ID in the sheet.
 * @param {GoogleAppsScript.Spreadsheet.Sheet} sheet The observation data sheet.
 * @param {string} observationId The ID of the observation to find.
 * @returns {number} The 1-based row number, or -1 if not found.
 */
function findObservationRow(sheet, observationId) {
    const idColumn = 1; // Assuming observationId is in column A
    const ids = sheet.getRange(2, idColumn, sheet.getLastRow() - 1, 1).getValues();
    for (let i = 0; i < ids.length; i++) {
        if (ids[i][0] === observationId) {
            return i + 2; // +2 because data starts at row 2 and i is 0-indexed
        }
    }
    return -1;
}

/**
 * Saves a look-for selection for an observation component.
 * @param {string} observationId The ID of the observation to update.
 * @param {string} key The key for the look-for category.
 * @param {string} lookForText The text content of the look-for.
 * @param {boolean} isChecked The state of the checkbox.
 * @returns {Object} A response object with success status.
 */
function saveLookForSelection(observationId, componentId, lookForText, isChecked) {
    try {
        const userContext = createUserContext();
        if (userContext.role !== SPECIAL_ROLES.PEER_EVALUATOR) {
            return { success: false, error: ERROR_MESSAGES.PERMISSION_DENIED };
        }
        
        // Call the ObservationService implementation
        return _saveLookForSelection(observationId, componentId, lookForText, isChecked);
    } catch (error) {
        console.error('Error in saveLookForSelection wrapper:', error);
        return { success: false, error: error.message };
    }
}

/**
 * Saves a proficiency level selection for an observation component.
 * @param {string} observationId The ID of the observation to update.
 * @param {string} componentId The rubric component ID.
 * @param {string} proficiency The selected proficiency level.
 * @returns {Object} A response object with success status.
 */
function saveProficiencySelection(observationId, componentId, proficiency) {
    try {
        const userContext = createUserContext();
        if (userContext.role !== SPECIAL_ROLES.PEER_EVALUATOR) {
            return { success: false, error: ERROR_MESSAGES.PERMISSION_DENIED };
        }
        
        // Call the ObservationService implementation
        return _saveProficiencySelection(observationId, componentId, proficiency);
    } catch (error) {
        console.error('Error in saveProficiencySelection wrapper:', error);
        return { success: false, error: error.message };
    }
}

/**
 * Saves observation notes for a specific component.
 * @param {string} observationId The ID of the observation to update.
 * @param {string} componentId The ID of the component.
 * @param {string} notesContent The HTML content of the notes.
 * @returns {Object} A response object with success status.
 */
function saveObservationNotes(observationId, componentId, notesContent) {
    try {
        const userContext = createUserContext();
        if (userContext.role !== SPECIAL_ROLES.PEER_EVALUATOR) {
            return { success: false, error: ERROR_MESSAGES.PERMISSION_DENIED };
        }
        
        // Call the ObservationService implementation
        return _saveObservationNotes(observationId, componentId, notesContent);
    } catch (error) {
        console.error('Error in saveObservationNotes wrapper:', error);
        return { success: false, error: error.message };
    }
}

/**
 * Updates the script content for an observation.
 * @param {string} observationId The ID of the observation to update.
 * @param {Object} scriptContent The Quill Delta object representing the script content.
 * @returns {Object} A response object with success status.
 */
function updateObservationScript(observationId, scriptContent) {
    try {
        const userContext = createUserContext();
        if (userContext.role !== SPECIAL_ROLES.PEER_EVALUATOR) {
            return { success: false, error: ERROR_MESSAGES.PERMISSION_DENIED };
        }

        const observation = getObservationById(observationId);
        if (!observation) {
            return { success: false, error: 'Observation not found.' };
        }

        // Add or update the scriptContent field
        observation.scriptContent = scriptContent;

        // Persist the changes
        updateObservationInSheet(observation);

        return { success: true };
    } catch (error) {
        console.error('Error updating script content:', error);
        return { success: false, error: error.message };
    }
}

/**
 * Retrieves the script content for an observation.
 * @param {string} observationId The ID of the observation.
 * @returns {Object|null} The Quill Delta object or null if not found.
 */
function getObservationScript(observationId) {
    try {
        const userContext = createUserContext();
        if (userContext.role !== SPECIAL_ROLES.PEER_EVALUATOR) {
            return null; // Return null instead of error object for consistency
        }

        const observation = getObservationById(observationId);
        // Return the scriptContent if it exists, otherwise return null
        return observation ? (observation.scriptContent || null) : null;
    } catch (error) {
        console.error('Error getting script content:', error);
        return null; // Return null on error to prevent client-side issues
    }
}

/**
 * Finalizes an observation draft.
 * @param {string} observationId The ID of the observation to finalize.
 * @returns {Object} A response object indicating success or failure.
 */
function finalizeObservation(observationId) {
    try {
        const userContext = createUserContext();
        if (userContext.role !== SPECIAL_ROLES.PEER_EVALUATOR) {
            return { success: false, error: ERROR_MESSAGES.PERMISSION_DENIED };
        }

        const statusUpdateResult = updateObservationStatus(observationId, OBSERVATION_STATUS.FINALIZED, userContext.email);
        if (!statusUpdateResult.success) {
            return statusUpdateResult;
        }

        const pdfProcessingResult = PdfService.processPdfForFinalization(observationId, userContext);

        const result = {
            success: true, // Maintain original behavior
            observationId: observationId,
            pdfStatus: pdfProcessingResult.pdfStatus,
        };

        if (!pdfProcessingResult.success) {
            result.pdfError = pdfProcessingResult.pdfError;
        }

        return result;

    } catch (error) {
        console.error('Error in finalizeObservation wrapper:', error);
        return { success: false, error: error.message };
    }
}

/**
 * Deletes a finalized observation. This is a permanent action.
 * @param {string} observationId The ID of the observation to delete.
 * @returns {Object} A response object indicating success or failure.
 */
function deleteFinalizedObservation(observationId) {
    try {
        setupObservationSheet(); // Ensure the sheet is ready
        const userContext = createUserContext();
        if (userContext.role !== SPECIAL_ROLES.PEER_EVALUATOR) {
            return { success: false, error: ERROR_MESSAGES.PERMISSION_DENIED };
        }
        return deleteFinalizedObservationRecord(observationId, userContext.email);
    } catch (error) {
        console.error('Error in deleteFinalizedObservation wrapper:', error);
        return { success: false, error: error.message };
    }
}

/**
 * Loads a finalized observation for read-only viewing.
 * @param {string} observationId The ID of the observation to load.
 * @returns {Object} A response object with the observation and rubric data.
 */
function loadFinalizedObservationForViewing(observationId) {
    setupObservationSheet(); // Ensure the sheet is ready
    const result = loadObservationForEditing(observationId);
    if (result.success && result.rubricData && result.rubricData.userContext) {
        result.rubricData.userContext.isEvaluator = false;
    }
    return result;
}

/**
 * Retrieves the URL for a previously generated PDF of a finalized observation.
 * @param {string} observationId The ID of the observation.
 * @returns {Object} A response object with success status and the PDF URL.
 */
function getObservationPdfUrl(observationId) {
    try {
        setupObservationSheet(); // Ensure the sheet is ready
        const userContext = createUserContext();
        if (userContext.role !== SPECIAL_ROLES.PEER_EVALUATOR) {
            return { success: false, error: ERROR_MESSAGES.PERMISSION_DENIED };
        }

        const observation = getObservationById(observationId);
        if (!observation) {
            return { success: false, error: 'Observation not found.' };
        }

        if (observation.observerEmail !== userContext.email) {
            return { success: false, error: 'Permission denied. You did not create this observation.' };
        }

        if (observation.status !== OBSERVATION_STATUS.FINALIZED) {
            return { success: false, error: 'PDF is only available for finalized observations.' };
        }

        if (!observation.pdfUrl) {
            return { success: false, error: 'PDF has not been generated for this observation yet.' };
        }

        return { success: true, pdfUrl: observation.pdfUrl };

    } catch (error) {
        console.error(`Error getting PDF URL for observation ${observationId}:`, error);
        return { success: false, error: 'An unexpected error occurred while retrieving the PDF URL.' };
    }
}


/**
 * Retrieves the status and PDF URL for a given observation, optimized for polling.
 * @param {string} observationId The ID of the observation.
 * @returns {Object} A response object with success status, observation status, and PDF URL.
 */
function getObservationStatusAndPdfUrl(observationId) {
    try {
        const userContext = createUserContext();
        if (userContext.role !== SPECIAL_ROLES.PEER_EVALUATOR) {
            return { success: false, error: ERROR_MESSAGES.PERMISSION_DENIED };
        }

        const spreadsheet = openSpreadsheet();
        const sheet = getSheetByName(spreadsheet, "Observation_Data");
        if (!sheet) {
            return { success: false, error: `Sheet '${"Observation_Data"}' not found.` };
        }

        const row = findObservationRow(sheet, observationId);
        if (row === -1) {
            return { success: false, error: 'Observation not found.' };
        }

        const headers = sheet.getRange(1, 1, 1, sheet.getLastColumn()).getValues()[0];
        const pdfUrlCol = headers.indexOf('pdfUrl') + 1;
        const pdfStatusCol = headers.indexOf('pdfStatus') + 1;
        const statusCol = headers.indexOf('status') + 1;

        if (pdfUrlCol === 0 || pdfStatusCol === 0 || statusCol === 0) {
            return { success: false, error: 'Required columns (pdfUrl, pdfStatus, status) not found.' };
        }

        const range = sheet.getRange(row, 1, 1, sheet.getLastColumn());
        const values = range.getValues()[0];

        return {
            success: true,
            status: values[statusCol - 1],
            pdfUrl: values[pdfUrlCol - 1],
            pdfStatus: values[pdfStatusCol - 1]
        };

    } catch (error) {
        console.error(`Error polling for observation ${observationId}:`, error);
        return { success: false, error: 'An unexpected error occurred during polling.' };
    }
}



/**
 * Updates the metadata for an observation, such as its name or date.
 * @param {string} observationId The ID of the observation to update.
 * @param {object} metadata The metadata to update (e.g., { observationName: 'New Name', observationDate: '2025-12-25' }).
 * @returns {Object} A response object indicating success or failure.
 */
function updateObservationMetadata(observationId, metadata) {
    try {
        const userContext = createUserContext();
        if (userContext.role !== SPECIAL_ROLES.PEER_EVALUATOR) {
            return { success: false, error: ERROR_MESSAGES.PERMISSION_DENIED };
        }

        const observation = getObservationById(observationId);
        if (!observation) {
            return { success: false, error: 'Observation not found.' };
        }

        if (observation.observerEmail !== userContext.email) {
            return { success: false, error: 'You do not have permission to edit this observation.' };
        }

        if (observation.status !== OBSERVATION_STATUS.DRAFT) {
            return { success: false, error: 'You can only edit draft observations.' };
        }

        const spreadsheet = openSpreadsheet();
        const sheet = getSheetByName(spreadsheet, "Observation_Data");
        if (!sheet) {
            return { success: false, error: `Sheet '${"Observation_Data"}' not found.` };
        }

        const row = findObservationRow(sheet, observationId);
        if (row === -1) {
            return { success: false, error: 'Observation row not found in the sheet.' };
        }

        const headers = sheet.getRange(1, 1, 1, sheet.getLastColumn()).getValues()[0];
        
        if (metadata.observationName) {
            const nameCol = headers.indexOf('observationName') + 1;
            if (nameCol > 0) {
                sheet.getRange(row, nameCol).setValue(metadata.observationName);
            }
        }

        if (metadata.observationDate) {
            const dateCol = headers.indexOf('observationDate') + 1;
            if (dateCol > 0) {
                sheet.getRange(row, dateCol).setValue(metadata.observationDate);
            }
        }
        
        const lastModifiedCol = headers.indexOf('lastModifiedAt') + 1;
        if (lastModifiedCol > 0) {
            sheet.getRange(row, lastModifiedCol).setValue(new Date().toISOString());
        }

        SpreadsheetApp.flush();
        
        // Update the observation folder name if the observationName has changed
        if (metadata.observationName && metadata.observationName !== observation.observationName) {
            try {
                const rootFolderIterator = DriveApp.getFoldersByName(DRIVE_FOLDER_INFO.ROOT_FOLDER_NAME);
                if (rootFolderIterator.hasNext()) {
                    const rootFolder = rootFolderIterator.next();
                    const userFolderName = `${observation.observedName} (${observation.observedEmail}`;
                    const userFolderIterator = rootFolder.getFoldersByName(userFolderName);
                    if (userFolderIterator.hasNext()) {
                        const userFolder = userFolderIterator.next();
                        const oldFolderName = `Observation - ${observation.observationId}`;
                        const obsFolderIterator = userFolder.getFoldersByName(oldFolderName);
                        if (obsFolderIterator.hasNext()) {
                            const obsFolder = obsFolderIterator.next();
                            obsFolder.setName(metadata.observationName);
                        }
                    }
                }
            } catch (driveError) {
                // Log the error, but don't fail the whole operation
                console.error(`Failed to rename observation folder for ${observationId}:`, driveError);
            }
        }


        return { success: true };

    } catch (error) {
        console.error(`Error updating metadata for observation ${observationId}:`, error);
        return { success: false, error: 'An unexpected error occurred while saving the details.' };
    }
}

function uploadGlobalRecording(observationId, base64Data, filename, recordingType) {
    const lock = LockService.getScriptLock();
    lock.waitLock(30000); // Wait up to 30 seconds

    try {
        const observation = getObservationById(observationId);
        if (!observation) {
            return { success: false, error: 'Observation not found.' };
        }

        // Convert base64 to blob with dynamic MIME type
        const binaryData = Utilities.base64Decode(base64Data);
        const mimeType = recordingType === 'video' ? 'video/webm' : 'audio/webm';
        const blob = Utilities.newBlob(binaryData, mimeType, filename);

        // Create/get observation folder
        const folder = getOrCreateObservationFolder(observationId);

        // Save file with specific permissions
        const file = folder.createFile(blob);
        file.addEditor(observation.observerEmail);
        file.addViewer(observation.observedEmail);

        // Update observation data
        if (!observation.globalRecordings) {
            observation.globalRecordings = { audio: [], video: [] };
        }

        observation.globalRecordings[recordingType].push({
            url: file.getUrl(),
            filename: filename,
            timestamp: new Date().toISOString()
        });

        updateObservationInSheet(observation);

        return { success: true, fileUrl: file.getUrl() };

    } catch (error) {
        console.error('Error uploading global recording:', error);
        return { success: false, error: error.message };
    } finally {
        lock.releaseLock();
    }
}



/**
 * Regenerates the PDF for a finalized observation.
 * @param {string} observationId The ID of the observation to regenerate PDF for.
 * @returns {Object} A response object with success status and PDF URL.
 */


/**
 * =================================================================
 * CORE DATA & UI RENDERING FUNCTIONS
 * =================================================================
 */

/**
 * Handle AJAX requests for staff data (used by special role filters)
 * @param {Object} e - Event object from doGet
 * @return {Object} JSON response with staff data
 */
function handleStaffListRequest(e) {
  try {
    const params = e.parameter || {};
    const requestingRole = params.requestingRole;
    const filterRole = params.filterRole;
    const filterYear = params.filterYear;
    let yearArgument = filterYear;

    // Validate requestingRole
    if (typeof requestingRole !== 'string' || !AVAILABLE_ROLES.includes(requestingRole)) {
      return {
        success: false,
        error: 'Invalid input',
        message: 'requestingRole must be a string and a valid role.'
      };
    }

    // Validate filterRole if provided
    if (filterRole && (typeof filterRole !== 'string' || !AVAILABLE_ROLES.includes(filterRole))) {
      return {
        success: false,
        error: 'Invalid input',
        message: 'filterRole must be a string and a valid role.'
      };
    }

    // Validate filterYear if provided
    if (filterYear) {
      const parsedFilterYear = parseInt(filterYear);
      if (isNaN(parsedFilterYear) || !OBSERVATION_YEARS.includes(parsedFilterYear)) {
        return {
          success: false,
          error: 'Invalid input',
          message: 'filterYear must be a number and a valid observation year.'
        };
      }
      yearArgument = parsedFilterYear;
    }

    // Validate requesting user has permission
    const accessValidation = validateSpecialRoleAccess(requestingRole, 'view_any');
    if (!accessValidation.hasAccess) {
      return {
        success: false,
        error: 'Access denied',
        message: accessValidation.message
      };
    }

    // Get filtered staff list
    const staffList = getStaffByRoleAndYear(filterRole, yearArgument);

    return {
      success: true,
      staffList: staffList,
      filterRole: filterRole,
      filterYear: filterYear,
      count: staffList.length
    };

  } catch (error) {
    console.error('Error handling staff list request:', error);
    return {
      success: false,
      error: error.message
    };
  }
}

/**
 * Get filtered staff list for special roles
 * @param {string} filterType - Type of filter to apply
 * @param {string} role - Specific role filter (optional)
 * @param {string|number} year - Specific year filter (optional)
 * @return {Array} Filtered staff array
 */
function getFilteredStaffList(filterType = 'all', role = null, year = null) {
  try {
    const staffData = getStaffData();
    if (!staffData || !staffData.users) {
      debugLog('No staff data available for filtering');
      return [];
    }

    let filteredUsers = [...staffData.users];

    // Apply type-based filtering
    switch (filterType) {
      case 'probationary':
        filteredUsers = filteredUsers.filter(user => user.year === PROBATIONARY_OBSERVATION_YEAR);
        break;

      case 'by_role':
        if (role && AVAILABLE_ROLES.includes(role)) {
          filteredUsers = filteredUsers.filter(user => user.role === role);
        }
        break;

      case 'by_year':
        if (year) {
          filteredUsers = filteredUsers.filter(user => _isUserYearMatching(user.year, year));
        }
        break;

      case 'combined':
        if (role && AVAILABLE_ROLES.includes(role)) {
          filteredUsers = filteredUsers.filter(user => user.role === role);
        }
        if (year) {
          filteredUsers = filteredUsers.filter(user => _isUserYearMatching(user.year, year));
        }
        break;

      default:
        // 'all' - no additional filtering
        break;
    }

    // Format for frontend use
    const formattedUsers = filteredUsers.map(user => ({
      name: user.name || 'Unknown Name',
      email: user.email,
      role: user.role || 'Unknown Role',
      year: user.year || null,
      displayName: `${user.name || 'Unknown'} (${user.role || 'Unknown'}, Year ${user.year ? user.year : 'N/A'})`
    }));

    debugLog('Staff list filtered', {
      filterType: filterType,
      role: role,
      year: year,
      originalCount: staffData.users.length,
      filteredCount: formattedUsers.length
    });

    return formattedUsers;

  } catch (error) {
    console.error('Error filtering staff list:', formatErrorMessage(error, 'getFilteredStaffList'));
    return [];
  }
}

/**
 * Get probationary staff only (for Administrator role)
 * @return {Array} Array of probationary staff
 */
function getProbationaryStaff() {
  return getFilteredStaffList('probationary');
}

/**
 * Get staff by role and year (for Peer Evaluator and Full Access)
 * @param {string} role - Role to filter by
 * @param {string|number} year - Year to filter by
 * @return {Array} Filtered staff array
 */
function getStaffByRoleAndYear(role, year) {
  return getFilteredStaffList('combined', role, year);
}

/**
 * Validate special role access permissions
 * @param {string} requestingRole - Role of the person making the request
 * @param {string} requestType - Type of request ('view_probationary', 'view_any', etc.)
 * @return {Object} Validation result
 */
function validateSpecialRoleAccess(requestingRole, requestType) {
  const validation = {
    hasAccess: false,
    role: requestingRole,
    requestType: requestType,
    allowedActions: [],
    message: 'Access denied'
  };

  try {
    switch (requestingRole) {
      case SPECIAL_ROLES.ADMINISTRATOR:
        validation.hasAccess = true;
        validation.allowedActions = [SPECIAL_ACTIONS.VIEW_PROBATIONARY, SPECIAL_ACTIONS.VIEW_OWN_STAFF];
        validation.message = 'Administrator access granted';
        break;

      case SPECIAL_ROLES.PEER_EVALUATOR:
        validation.hasAccess = true;
        validation.allowedActions = [SPECIAL_ACTIONS.VIEW_ANY, SPECIAL_ACTIONS.FILTER_BY_ROLE, SPECIAL_ACTIONS.FILTER_BY_YEAR, SPECIAL_ACTIONS.FILTER_BY_STAFF, SPECIAL_ACTIONS.GENERAL_ACCESS];
        validation.message = 'Peer Evaluator access granted';
        break;

      case SPECIAL_ROLES.FULL_ACCESS:
        validation.hasAccess = true;
        validation.allowedActions = [SPECIAL_ACTIONS.VIEW_ANY, SPECIAL_ACTIONS.FILTER_BY_ROLE, SPECIAL_ACTIONS.FILTER_BY_YEAR, SPECIAL_ACTIONS.FILTER_BY_STAFF, SPECIAL_ACTIONS.ADMIN_FUNCTIONS];
        validation.message = 'Full Access granted';
        break;

      default:
        validation.message = `Role "${requestingRole}" does not have special access privileges`;
        break;
    }

    // Check if specific request type is allowed
    if (validation.hasAccess && requestType && !validation.allowedActions.includes(requestType)) {
      validation.hasAccess = false;
      validation.message = `Role "${requestingRole}" cannot perform action "${requestType}"`;
    }

    debugLog('Special role access validation', validation);
    return validation;

  } catch (error) {
    console.error('Error validating special role access:', error);
    validation.message = 'Validation error: ' + error.message;
    return validation;
  }
}

/**
 * Enhanced onEdit trigger function that handles both role changes and rubric content changes
 */
function onEditTrigger(e) {
  const startTime = Date.now();
  const triggerId = generateUniqueId('trigger');

  try {
    // Validate event object
    if (!e || !e.range) {
      debugLog('Invalid edit event received', { triggerId });
      return;
    }

    const range = e.range;
    const sheet = range.getSheet();
    const sheetName = sheet.getName();
    const editedRow = range.getRow();
    const editedColumn = range.getColumn();
    const newValue = e.value;
    const oldValue = e.oldValue;

    debugLog('Edit trigger fired', {
      triggerId: triggerId,
      sheetName: sheetName,
      row: editedRow,
      column: editedColumn,
      newValue: newValue,
      oldValue: oldValue
    });

    // Handle Staff sheet edits (existing functionality)
    if (sheetName === SHEET_NAMES.STAFF) {
      // Only process edits to the Role column (Column C = index 3)
      if (editedColumn !== STAFF_COLUMNS.ROLE + 1) { // +1 because columns are 1-indexed in triggers
        debugLog('Edit not in Role column - ignoring', {
          column: editedColumn,
          expectedColumn: STAFF_COLUMNS.ROLE + 1,
          triggerId: triggerId
        });
        return;
      }

      // Skip header row
      if (editedRow === 1) {
        debugLog('Edit in header row - ignoring', { triggerId: triggerId });
        return;
      }

      // Use existing role change processing function
      processRoleChangeFromTrigger(sheet, editedRow, newValue, oldValue, triggerId);
      return;
    }

    // Handle role-specific sheet edits (rubric content changes)
    if (AVAILABLE_ROLES.includes(sheetName)) {
      // Skip if no actual content change
      if (oldValue === newValue) {
        debugLog('No content change detected - ignoring', { triggerId: triggerId });
        return;
      }

      // Process the rubric content change
      processRubricContentChange(sheetName, editedRow, editedColumn, newValue, oldValue, triggerId);
      return;
    }

    // Ignore edits to other sheets
    debugLog('Edit not in monitored sheet - ignoring', {
      sheetName: sheetName,
      triggerId: triggerId
    });

    const executionTime = Date.now() - startTime;
    logPerformanceMetrics('onEditTrigger', executionTime, {
      triggerId: triggerId,
      sheetName: sheetName,
      row: editedRow,
      column: editedColumn
    });

  } catch (error) {
    console.error('Error in onEditTrigger:', formatErrorMessage(error, 'onEditTrigger'));

    // Log error but don't throw - triggers should be resilient
    debugLog('Trigger error handled gracefully', {
      triggerId: triggerId || 'unknown',
      error: error.message
    });
  }
}

/**
 * Process rubric content changes and clear relevant caches
 */
function processRubricContentChange(roleName, editedRow, editedColumn, newValue, oldValue, triggerId) {
  try {
    debugLog('Processing rubric content change', {
      triggerId: triggerId,
      roleName: roleName,
      row: editedRow,
      column: editedColumn,
      changeType: determineRubricChangeType(editedRow, editedColumn)
    });

    // Clear role sheet cache for this specific role
    const cache = CacheService.getScriptCache();
    const roleSheetKey = generateCacheKey('role_sheet', { role: roleName });
    cache.remove(roleSheetKey);
    debugLog('Cleared role sheet cache', { key: roleSheetKey, roleName: roleName, triggerId: triggerId });

    // Force update the stored hash for change detection
    const properties = PropertiesService.getScriptProperties();
    properties.deleteProperty(`SHEET_HASH_${roleName}`);
    debugLog('Cleared sheet hash for change detection', { roleName: roleName, triggerId: triggerId });

    // Get all users with this role and clear their caches
    const staffData = getStaffData();
    if (staffData && staffData.users) {
      const usersWithRole = staffData.users.filter(user => user.role === roleName);
      
      if (usersWithRole.length > 0) {
        debugLog(`Found ${usersWithRole.length} users with role ${roleName}`, {
          userEmails: usersWithRole.map(u => u.email),
          triggerId: triggerId
        });

        let clearedCount = 0;
        usersWithRole.forEach(user => {
          try {
            // Use existing cache clearing function for consistency
            clearCachesForSpecificUser(user.email, user.role, user.role, triggerId);
            clearedCount++;
          } catch (userError) {
            console.warn('Error clearing cache for user:', {
              userEmail: user.email,
              error: userError.message,
              triggerId: triggerId
            });
          }
        });

        console.log(`✅ AUTOMATIC RUBRIC UPDATE PROCESSED: ${roleName} rubric changed - cleared cache for ${clearedCount} users`);
      } else {
        console.log(`✅ AUTOMATIC RUBRIC UPDATE PROCESSED: ${roleName} rubric changed - no users currently have this role`);
      }
    }

    // Warm cache for the updated role sheet if we have users
    if (typeof warmCacheForRoleChange === 'function' && staffData && staffData.users) {
      const sampleUser = staffData.users.find(user => user.role === roleName);
      if (sampleUser) {
        setTimeout(() => {
          warmCacheForRoleChange(sampleUser.email, roleName);
          debugLog('Cache warmed for updated role sheet', {
            roleName: roleName,
            sampleUserEmail: sampleUser.email,
            triggerId: triggerId
          });
        }, 100); // Small delay to let cache clearing complete
      }
    }

  } catch (error) {
    console.error('Error processing rubric content change:', {
      error: formatErrorMessage(error, 'processRubricContentChange'),
      triggerId: triggerId,
      roleName: roleName,
      row: editedRow,
      column: editedColumn
    });
  }
}

/**
 * Determine the type of rubric change for logging
 */
function determineRubricChangeType(editedRow, editedColumn) {
  // Row 1-2 are typically title/subtitle
  if (editedRow <= 2) {
    return 'title_or_subtitle';
  }

  // Column A (index 1 in 1-indexed) typically contains component identifiers
  if (editedColumn === 1) {
    return 'component_identifier';
  }

  // Columns B-E typically contain performance level descriptions
  if (editedColumn >= 2 && editedColumn <= 5) {
    const levels = ['developing', 'basic', 'proficient', 'distinguished'];
    return `performance_level_${levels[editedColumn - 2] || 'unknown'}`;
  }

  // Other columns might contain best practices or other content
  return 'other_content';
}

/**
 * Process a role change detected by the trigger
 */
function processRoleChangeFromTrigger(sheet, editedRow, newRole, oldRole, triggerId) {
  try {
    debugLog('Processing role change from trigger', {
      triggerId: triggerId,
      row: editedRow,
      newRole: newRole,
      oldRole: oldRole
    });

    // Get user email from the same row
    const emailCell = sheet.getRange(editedRow, STAFF_COLUMNS.EMAIL + 1); // +1 for 1-indexed
    const userEmail = emailCell.getValue();

    if (!userEmail || !isValidEmail(userEmail)) {
      console.warn('Invalid email found in row during trigger processing:', {
        row: editedRow,
        email: userEmail,
        triggerId: triggerId
      });
      return;
    }

    // Get user name for logging
    const nameCell = sheet.getRange(editedRow, STAFF_COLUMNS.NAME + 1);
    const userName = nameCell.getValue() || 'Unknown';

    // Validate new role
    if (newRole && !AVAILABLE_ROLES.includes(newRole)) {
      console.warn('Invalid new role detected in trigger:', {
        userEmail: userEmail,
        newRole: newRole,
        availableRoles: AVAILABLE_ROLES,
        triggerId: triggerId
      });
      // Don't return - still clear caches in case of role correction
    }

    debugLog('Role change details extracted', {
      triggerId: triggerId,
      userEmail: userEmail,
      userName: userName,
      oldRole: oldRole,
      newRole: newRole
    });

    // Clear caches for this specific user
    clearCachesForSpecificUser(userEmail, oldRole, newRole, triggerId);

    // Add to role change history if we have the session manager
    if (typeof addRoleChangeToHistory === 'function') {
      addRoleChangeToHistory(userEmail, oldRole, newRole);
      debugLog('Role change added to history', {
        userEmail: userEmail,
        triggerId: triggerId
      });
    }

    // Warm cache for new role if valid
    if (newRole && AVAILABLE_ROLES.includes(newRole)) {
      if (typeof warmCacheForRoleChange === 'function') {
        warmCacheForRoleChange(userEmail, newRole);
        debugLog('Cache warmed for new role', {
          userEmail: userEmail,
          newRole: newRole,
          triggerId: triggerId
        });
      }
    }

    // Log successful processing
    console.log(`✅ AUTOMATIC ROLE CHANGE PROCESSED: ${userName} (${userEmail}) changed from "${oldRole}" to "${newRole}"`);

  } catch (error) {
    console.error('Error processing role change from trigger:', {
      error: formatErrorMessage(error, 'processRoleChangeFromTrigger'),
      triggerId: triggerId,
      row: editedRow,
      newRole: newRole,
      oldRole: oldRole
    });
  }
}

/**
 * Enhanced cache clearing for specific user triggered by sheet edit
 */
function clearCachesForSpecificUser(userEmail, oldRole, newRole, triggerId) {
  try {
    debugLog('Clearing versioned caches for specific user via trigger', {
      userEmail: userEmail,
      oldRole: oldRole,
      newRole: newRole,
      triggerId: triggerId
    });

    const cache = CacheService.getScriptCache();
    const trimmedEmail = userEmail.toLowerCase().trim();

    // Clear versioned user-specific cache
    const userKey = generateCacheKey('user', { email: trimmedEmail });
    cache.remove(userKey);
    debugLog('Cleared versioned user cache key', { key: userKey, triggerId: triggerId });

    const userContextKey = generateCacheKey('user_context', { email: trimmedEmail });
    cache.remove(userContextKey);
    debugLog('Cleared versioned user_context cache key', { key: userContextKey, triggerId: triggerId });

    // Clear versioned role sheet caches for both old and new roles
    const rolesToClear = [oldRole, newRole].filter(role =>
      role && AVAILABLE_ROLES.includes(role)
    );

    rolesToClear.forEach(role => {
      const versionedRoleKey = generateCacheKey('role_sheet', { role: role });
      cache.remove(versionedRoleKey);
      debugLog('Cleared versioned role_sheet cache key', { key: versionedRoleKey, role: role, triggerId: triggerId });
    });

    // Clear versioned staff data cache to ensure fresh user data
    const staffDataKey = generateCacheKey('staff_data');
    cache.remove(staffDataKey);
    debugLog('Cleared versioned staff_data cache key', { key: staffDataKey, triggerId: triggerId });

    debugLog('Versioned cache clearing completed for user', {
      userEmail: userEmail,
      rolesCleared: rolesToClear,
      triggerId: triggerId
    });

  } catch (error) {
    console.error('Error clearing caches for specific user:', {
      error: formatErrorMessage(error, 'clearCachesForSpecificUser'),
      userEmail: userEmail,
      triggerId: triggerId
    });
  }
}

/**
 * Convenience function for clearing user caches
 */
function clearUserCaches(userEmail = null) {
  console.log('=== CLEARING USER CACHES (Simple) ===');

  try {
    // Get user email if not provided
    if (!userEmail) {
      const sessionUser = getUserFromSession();
      userEmail = sessionUser ? sessionUser.email : null;
    }

    if (!userEmail) {
      console.log('No user email available - performing global cache clear');
      forceCleanAllCaches();
      return;
    }

    // Validate email
    if (!isValidEmail(userEmail)) {
      console.warn('Invalid email provided:', userEmail);
      return;
    }

    // Get current user role for comprehensive clearing
    const currentUser = getUserByEmail(userEmail);
    const userRole = currentUser ? currentUser.role : 'Teacher';

    // Use the comprehensive function
    clearCachesForSpecificUser(userEmail, userRole, userRole, generateUniqueId('manual_clear'));

    console.log(`✅ Cache cleared for user: ${userEmail} (role: ${userRole})`);

  } catch (error) {
    console.error('Error clearing user caches:', error);
    forceCleanAllCaches();
  }
}

/**
 * Check for role changes across all active users
 */
function checkAllUsersForRoleChanges() {
  console.log('=== CHECKING ALL USERS FOR ROLE CHANGES ===');

  try {
    const startTime = Date.now();
    const staffData = getStaffData();

    if (!staffData || !staffData.users) {
      debugLog('No staff data available for role change checking');
      return { error: 'No staff data available' };
    }

    const results = {
      totalUsers: staffData.users.length,
      usersChecked: 0,
      changesDetected: 0,
      roleChanges: [],
      errors: []
    };

    staffData.users.forEach(user => {
      try {
        if (!user.email || !isValidEmail(user.email)) {
          return;
        }

        results.usersChecked++;

        const changeDetection = detectUserStateChanges(user.email, {
          role: user.role,
          year: user.year,
          name: user.name,
          email: user.email
        });

        if (changeDetection.hasChanged && !changeDetection.isNewUser) {
          results.changesDetected++;

          const roleChange = changeDetection.changes.find(change => change.field === 'role');
          if (roleChange) {
            results.roleChanges.push({
              email: user.email,
              name: user.name,
              oldRole: roleChange.oldValue,
              newRole: roleChange.newValue,
              timestamp: Date.now()
            });

            // Proactively clear caches for this user
            clearUserCaches(user.email);

            debugLog('Proactive role change detected and processed', {
              email: user.email,
              oldRole: roleChange.oldValue,
              newRole: roleChange.newValue
            });
          }
        }

      } catch (userError) {
        results.errors.push({
          email: user.email,
          error: userError.message
        });
      }
    });

    const executionTime = Date.now() - startTime;

    logPerformanceMetrics('checkAllUsersForRoleChanges', executionTime, {
      totalUsers: results.totalUsers,
      usersChecked: results.usersChecked,
      changesDetected: results.changesDetected,
      roleChanges: results.roleChanges.length
    });

    if (results.roleChanges.length > 0) {
      console.log(`✅ Detected and processed ${results.roleChanges.length} role changes:`);
      results.roleChanges.forEach(change => {
        console.log(`  - ${change.email}: ${change.oldRole} → ${change.newRole}`);
      });
    } else {
      console.log('✅ No role changes detected');
    }

    debugLog('Role change check completed', results);
    return results;

  } catch (error) {
    console.error('Error checking users for role changes:', error);
    return { error: error.message };
  }
}

/**
 * Proactive cache warming for role changes
 */
function warmCacheForRoleChange(userEmail, newRole) {
  if (!userEmail || !newRole) {
    return;
  }

  try {
    debugLog('Warming cache for role change', { userEmail, newRole });

    // Validate role exists
    if (!AVAILABLE_ROLES.includes(newRole)) {
      console.warn(`Cannot warm cache for invalid role: ${newRole}`);
      return;
    }

    // Pre-load role sheet data
    const roleSheetData = getRoleSheetData(newRole);
    if (roleSheetData) {
      debugLog('Role sheet data warmed', { role: newRole, title: roleSheetData.title });
    }

    // Pre-load user data with new role context
    const userContext = createUserContext(userEmail);
    if (userContext) {
      debugLog('User context warmed', {
        email: userEmail,
        role: userContext.role
      });
    }

    debugLog('Cache warming completed', { userEmail, newRole });

  } catch (error) {
    console.error('Error warming cache for role change:', error);
  }
}

/**
 * Enhanced user validation with state tracking
 */
function validateUserWithStateTracking(userEmail) {
  if (!userEmail) {
    return { valid: false, reason: 'No email provided' };
  }

  try {
    debugLog('Validating user with state tracking', { userEmail });

    // Basic validation
    const basicValidation = validateUserAccess(userEmail);

    // Get session info
    const session = getUserSession(userEmail);

    // Get stored state
    const storedState = getStoredUserState(userEmail);

    // Get role change history
    const roleHistory = getRoleChangeHistory(userEmail);

    const validation = {
      ...basicValidation,
      sessionInfo: session,
      storedState: storedState,
      roleHistory: roleHistory,
      lastRoleChange: roleHistory.length > 0 ? roleHistory[0] : null,
      totalRoleChanges: roleHistory.length,
      sessionActive: session && session.isActive,
      sessionExpiry: session ? new Date(session.expiresAt).toISOString() : null
    };

    debugLog('Enhanced user validation completed', {
      userEmail: userEmail,
      valid: validation.hasAccess,
      role: validation.role,
      sessionActive: validation.sessionActive,
      roleChanges: validation.totalRoleChanges
    });

    return validation;

  } catch (error) {
    console.error('Error in enhanced user validation:', error);
    return {
      valid: false,
      reason: 'Validation error: ' + error.message,
      error: error.message
    };
  }
}

/**
 * Enhance domains with assignment information
 * @param {Array} domains - Array of domain objects
 * @param {Object} assignedSubdomains - Object with assigned subdomains by domain
 * @param {string} viewMode - 'full' or 'assigned'
 * @return {Array} Enhanced domains array
 */
function enhanceDomainsWithAssignments(domains, assignedSubdomains, viewMode = 'full') {
  // Validate domains
  if (!Array.isArray(domains)) {
    const errorMessage = 'enhanceDomainsWithAssignments: domains must be an array.';
    console.error(errorMessage);
    throw new Error(errorMessage); // Throw an error to be caught by the caller
  }

  // Validate assignedSubdomains if provided
  if (assignedSubdomains && typeof assignedSubdomains !== 'object') {
    const errorMessage = 'enhanceDomainsWithAssignments: assignedSubdomains must be an object if provided.';
    console.error(errorMessage);
    throw new Error(errorMessage); // Throw an error to be caught by the caller
  }

  // If assignedSubdomains is not provided, no enhancement is needed.
  if (!assignedSubdomains) {
    return domains;
  }

  try {
    return domains.map((domain, domainIndex) => {
      const domainKey = `domain${domainIndex + 1}`;
      let assignedList = assignedSubdomains[domainKey];

      // Ensure assignedList is an array before using .includes()
      if (!Array.isArray(assignedList)) {
        assignedList = []; // Treat as empty if not an array
      }

      // Process each component in the domain
      const enhancedComponents = domain.components ? domain.components.map(component => {
        // Extract component ID from title
        const componentId = extractComponentId(component.title);
        // Check if componentId is valid before calling .includes() on assignedList (which is guaranteed to be an array)
        const isAssigned = componentId && assignedList.includes(componentId);

        return {
          ...component,
          isAssigned: isAssigned,
          componentId: componentId,
          assignmentStatus: isAssigned ? 'assigned' : 'not_assigned'
        };
      }) : [];

      // Filter components based on view mode
      let filteredComponents = enhancedComponents;
      if (viewMode === 'assigned') {
        filteredComponents = enhancedComponents.filter(comp => comp.isAssigned);
      }

      const assignedCount = enhancedComponents.filter(comp => comp.isAssigned).length;

      return {
        ...domain,
        components: filteredComponents,
        assignmentInfo: {
          totalComponents: enhancedComponents.length,
          assignedComponents: assignedCount,
          assignedList: assignedList,
          hasAssignments: assignedCount > 0,
          assignmentPercentage: enhancedComponents.length > 0 ?
            Math.round((assignedCount / enhancedComponents.length) * 100) : 0
        }
      };
    });

  } catch (error) {
    console.error('Error enhancing domains with assignments:', error);
    throw error; // Re-throw the error
  }
}

/**
 * Calculate overall assignment metadata
 * @param {Array} domains - Enhanced domains array
 * @param {Object} assignedSubdomains - Assigned subdomains object
 * @return {Object} Assignment metadata
 */
function calculateAssignmentMetadata(domains, assignedSubdomains) {
  try {
    const metadata = {
      hasAssignments: !!assignedSubdomains,
      totalAssigned: 0,
      totalComponents: 0,
      assignmentsByDomain: {},
      overallPercentage: 0
    };

    domains.forEach((domain, index) => {
      const domainKey = `domain${index + 1}`;
      const domainInfo = domain.assignmentInfo || {};

      metadata.totalComponents += domainInfo.totalComponents || 0;
      metadata.totalAssigned += domainInfo.assignedComponents || 0;

      metadata.assignmentsByDomain[domainKey] = {
        name: domain.name,
        assigned: domainInfo.assignedComponents || 0,
        total: domainInfo.totalComponents || 0,
        percentage: domainInfo.assignmentPercentage || 0
      };
    });

    if (metadata.totalComponents > 0) {
      metadata.overallPercentage = Math.round((metadata.totalAssigned / metadata.totalComponents) * 100);
    }

    debugLog('Assignment metadata calculated', metadata);
    return metadata;

  } catch (error) {
    console.error('Error calculating assignment metadata:', error);
    return {
      hasAssignments: false,
      totalAssigned: 0,
      totalComponents: 0,
      assignmentsByDomain: {},
      overallPercentage: 0
    };
  }
}

/**
 * Auto-trigger management functions
 */
function installRoleChangeAutoTrigger(forceReinstall = false) {
  console.log('=== INSTALLING ROLE CHANGE AUTO-TRIGGER ===');

  try {
    const spreadsheet = openSpreadsheet();

    // Check for existing triggers
    const existingTriggers = ScriptApp.getProjectTriggers();
    const editTriggers = existingTriggers.filter(trigger =>
      trigger.getEventType() === ScriptApp.EventType.ON_EDIT &&
      trigger.getTriggerSource() === ScriptApp.TriggerSource.SPREADSHEETS
    );

    console.log(`Found ${editTriggers.length} existing edit triggers`);

    if (editTriggers.length > 0 && !forceReinstall) {
      console.log('✅ Edit trigger already installed');
      return {
        success: true,
        message: 'Trigger already exists',
        existingTriggers: editTriggers.length,
        reinstalled: false
      };
    }

    // Remove existing triggers if force reinstall
    if (forceReinstall && editTriggers.length > 0) {
      console.log(`Removing ${editTriggers.length} existing edit triggers...`);
      editTriggers.forEach(trigger => {
        if (trigger.getHandlerFunction() === 'onEditTrigger') {
          ScriptApp.deleteTrigger(trigger);
        }
      });
      console.log('✓ Existing triggers removed');
    }

    // Create new trigger
    console.log('Creating new edit trigger...');
    const trigger = ScriptApp.newTrigger('onEditTrigger')
      .forSpreadsheet(spreadsheet)
      .onEdit()
      .create();

    const triggerId = trigger.getUniqueId();

    // Store trigger info in properties for monitoring
    const properties = PropertiesService.getScriptProperties();
    const triggerInfo = {
      triggerId: triggerId,
      installedAt: Date.now(),
      installedBy: 'installRoleChangeAutoTrigger',
      version: '2.0',
      spreadsheetId: spreadsheet.getId()
    };

    properties.setProperty('AUTO_TRIGGER_INFO', JSON.stringify(triggerInfo));

    console.log('✅ ROLE CHANGE AUTO-TRIGGER INSTALLED SUCCESSFULLY');
    console.log(`Trigger ID: ${triggerId}`);
    console.log('The system will now automatically clear caches when:');
    console.log('- Roles are changed in the Staff sheet');
    console.log('- Rubric content is changed in any role sheet');

    debugLog('Auto-trigger installed', triggerInfo);

    return {
      success: true,
      message: 'Trigger installed successfully',
      triggerId: triggerId,
      installedAt: new Date(triggerInfo.installedAt).toISOString(),
      reinstalled: forceReinstall
    };

  } catch (error) {
    console.error('Error installing auto-trigger:', formatErrorMessage(error, 'installRoleChangeAutoTrigger'));
    return {
      success: false,
      error: error.message
    };
  }
}

function checkAutoTriggerStatus() {
  console.log('=== CHECKING AUTO-TRIGGER STATUS ===');

  try {
    const existingTriggers = ScriptApp.getProjectTriggers();
    const editTriggers = existingTriggers.filter(trigger =>
      trigger.getEventType() === ScriptApp.EventType.ON_EDIT &&
      trigger.getTriggerSource() === ScriptApp.TriggerSource.SPREADSHEETS &&
      trigger.getHandlerFunction() === 'onEditTrigger'
    );

    const properties = PropertiesService.getScriptProperties();
    const triggerInfoString = properties.getProperty('AUTO_TRIGGER_INFO');
    let triggerInfo = {}; // Default value

    if (triggerInfoString) {
      try {
        triggerInfo = JSON.parse(triggerInfoString);
      } catch (e) {
        console.warn('Could not parse AUTO_TRIGGER_INFO from properties', e);
        // triggerInfo remains an empty object, which is the desired fallback.
      }
    }

    const status = {
      isInstalled: editTriggers.length > 0,
      triggerCount: editTriggers.length,
      installedAt: triggerInfo?.installedAt ? new Date(triggerInfo.installedAt).toISOString() : null,
      triggerIdStored: triggerInfo?.triggerId || null,
      spreadsheetIdStored: triggerInfo?.spreadsheetId || null,
      triggers: editTriggers.map(trigger => ({
        id: trigger.getUniqueId(),
        handlerFunction: trigger.getHandlerFunction(),
        enabled: trigger.isDisabled ? !trigger.isDisabled() : true
      }))
    };

    console.log('Trigger Status:', {
      installed: status.isInstalled,
      count: status.triggerCount,
      installedAt: status.installedAt,
      storedId: status.triggerIdStored
    });

    if (status.isInstalled) {
      console.log('✅ Auto-trigger is active and monitoring:');
      console.log('- Staff sheet for role changes');
      console.log('- All role sheets for rubric content changes');
    } else {
      console.log('❌ Auto-trigger for onEditTrigger is not installed');
      console.log('Run: installRoleChangeAutoTrigger()');
    }

    return status;

  } catch (error) {
    console.error('Error checking auto-trigger status:', formatErrorMessage(error, 'checkAutoTriggerStatus'));
    return {
      isInstalled: false,
      error: error.message
    };
  }
}

function removeAutoTrigger() {
  console.log('=== REMOVING AUTO-TRIGGER ===');

  try {
    const existingTriggers = ScriptApp.getProjectTriggers();
    const editTriggers = existingTriggers.filter(trigger =>
      trigger.getEventType() === ScriptApp.EventType.ON_EDIT &&
      trigger.getTriggerSource() === ScriptApp.TriggerSource.SPREADSHEETS
    );

    if (editTriggers.length === 0) {
      console.log('No edit triggers found to remove');
      return {
        success: true,
        message: 'No edit triggers to remove',
        removed: 0
      };
    }

    let removedCount = 0;
    console.log(`Found ${editTriggers.length} edit triggers. Filtering for 'onEditTrigger' handler...`);
    editTriggers.forEach(trigger => {
      if (trigger.getHandlerFunction() === 'onEditTrigger') {
        ScriptApp.deleteTrigger(trigger);
        removedCount++;
      }
    });
    console.log(`Removed ${removedCount} 'onEditTrigger' triggers.`);

    // Clear stored trigger info
    const properties = PropertiesService.getScriptProperties();
    properties.deleteProperty('AUTO_TRIGGER_INFO');

    console.log(`✅ Auto-trigger(s) for 'onEditTrigger' removed successfully. Total checked: ${editTriggers.length}, removed: ${removedCount}`);
    console.log('Role and rubric changes will no longer automatically clear caches');

    return {
      success: true,
      message: `Auto-trigger(s) for 'onEditTrigger' removed successfully. Checked ${editTriggers.length}, removed ${removedCount}.`,
      removed: removedCount
    };

  } catch (error) {
    console.error('Error removing auto-trigger:', formatErrorMessage(error, 'removeAutoTrigger'));
    return {
      success: false,
      error: error.message
    };
  }
}


/**
 * Enhanced function to get all domains data with view mode and assignment support
 */
function getAllDomainsData(role = null, year = null, viewMode = 'full', assignedSubdomains = null) {
  const startTime = Date.now();
  let userRole = 'Teacher'; // Default role
  let userYear = null;
  let effectiveViewMode = VIEW_MODES.FULL;
  let effectiveAssignedSubdomains = null;

  // Validate role
  if (role) {
    if (typeof role === 'string' && AVAILABLE_ROLES.includes(role)) {
      userRole = role;
    } else {
      console.error(`Invalid role: ${role}. Returning error structure.`);
      return {
        title: "Error Loading Data",
        subtitle: `Invalid role specified: ${role}. Please select a valid role.`, 
        role: role,
        year: year,
        viewMode: viewMode,
        domains: [],
        isError: true,
        errorMessage: `Invalid role: ${role}. Valid roles are: ${AVAILABLE_ROLES.join(', ')}.`
      };
    }
  }

  // Validate year
  if (year !== null && year !== undefined) {
    const observationYear = parseInt(year);
    if (isNaN(observationYear) || !OBSERVATION_YEARS.includes(observationYear)) {
      console.error(`Invalid year: ${year}. Returning error structure.`);
      return {
        title: "Error Loading Data",
        subtitle: `Invalid year specified: ${year}. Please select a valid year.`, 
        role: role,
        year: year,     // original invalid year
        viewMode: viewMode,
        domains: [],
        isError: true,
        errorMessage: `Invalid year: ${year}. Valid years are: ${OBSERVATION_YEARS.join(', ')}`
      };
    } else {
      userYear = observationYear;
    }
  }

  // Validate viewMode
  if (viewMode && typeof viewMode === 'string') {
    const lowerViewMode = viewMode.toLowerCase();
    if (Object.values(VIEW_MODES).includes(lowerViewMode)) {
      effectiveViewMode = lowerViewMode;
    } else {
      console.warn(`Invalid viewMode: ${viewMode}. Defaulting to 'full'.`);
      // effectiveViewMode is already VIEW_MODES.FULL
    }
  }

  // Validate assignedSubdomains
  if (assignedSubdomains) {
    if (typeof assignedSubdomains === 'object' && !Array.isArray(assignedSubdomains)) {
      effectiveAssignedSubdomains = assignedSubdomains;
    } else {
      console.warn(`Invalid assignedSubdomains: not an object. Proceeding as if no assignments were provided.`);
      // effectiveAssignedSubdomains remains null
    }
  }
  
  try {
    debugLog('Loading domains data with validated parameters', {
      role: userRole,
      year: userYear,
      viewMode: effectiveViewMode,
      hasAssignedSubdomains: !!effectiveAssignedSubdomains
    });
    
    // Get role-specific sheet data
    const roleSheetData = getRoleSheetData(userRole);
    if (!roleSheetData) {
      // This case should ideally be handled by role validation, but as a fallback:
      throw new Error(`Unable to load data for role: ${userRole}`);
    }
    
    // Build result structure
    const result = {
      title: roleSheetData.title || `${userRole} Framework`,
      subtitle: roleSheetData.subtitle || "Professional practices and standards",
      role: userRole,
      year: userYear,
      viewMode: effectiveViewMode,
      domains: [],
      assignmentMetadata: {
        hasAssignments: !!effectiveAssignedSubdomains,
        totalAssigned: 0,
        totalComponents: 0,
        assignmentsByDomain: {}
      }
    };
    
    // For Teacher role, use legacy processing for backward compatibility
    if (userRole === 'Teacher') {
      result.domains = processLegacyTeacherDomains(roleSheetData.data);
    } else {
      // Use dynamic processing for other roles
      result.domains = processRoleDomains(roleSheetData, userRole, userYear);
    }
    
    // Apply assignment metadata and filtering
    if (effectiveAssignedSubdomains) {
      result.domains = enhanceDomainsWithAssignments(result.domains, effectiveAssignedSubdomains, effectiveViewMode);
      result.assignmentMetadata = calculateAssignmentMetadata(result.domains, effectiveAssignedSubdomains);
    }

    // Apply year-based filtering if specified
    if (userYear !== null) { // Check against null explicitly
      result.domains = applyYearFiltering(result.domains, userRole, userYear);
    }
    
    const executionTime = Date.now() - startTime;
    logPerformanceMetrics('getAllDomainsData', executionTime, {
      role: userRole,
      year: userYear,
      viewMode: effectiveViewMode,
      domainCount: result.domains.length,
      totalComponents: result.assignmentMetadata.totalComponents,
      assignedComponents: result.assignmentMetadata.totalAssigned
    });
    
    debugLog('Enhanced domains data loaded successfully', {
      role: userRole,
      domainCount: result.domains.length,
      totalComponents: result.assignmentMetadata.totalComponents,
      assignedComponents: result.assignmentMetadata.totalAssigned,
      viewMode: viewMode
    });
    
    return result;
    
  } catch (error) {
    console.error('Error reading sheet data:', formatErrorMessage(error, 'getAllDomainsData'));
    
    return {
      title: "Error Loading Data",
      subtitle: `An unexpected error occurred. Please see details below.`, // Subtitle can be generic
      role: role || 'Teacher', // Keep role if available
      year: year, // Keep year if available
      viewMode: viewMode || 'full', // Keep viewMode if available
      domains: [],
      isError: true,
      errorMessage: `An unexpected error occurred while loading data for role '${role || 'default'}'. Error details: ${error.message}. Please try again later or contact support if the issue persists.`,
      assignmentMetadata: { // Keep this structure for consistency if the UI expects it
        hasAssignments: false,
        totalAssigned: 0,
        totalComponents: 0,
        assignmentsByDomain: {}
      }
    };
  }
}

/**
 * Legacy function to process Teacher domain data
 */
function processLegacyTeacherDomains(sheetData) {
  const domains = [];
  
  // Process each domain using the original logic
  Object.keys(DOMAIN_CONFIGS).forEach(domainNum => {
    const config = DOMAIN_CONFIGS[domainNum];
    debugLog(`Processing ${config.name} from rows ${config.startRow} to ${config.endRow}`);
    
    const domainData = processDomainData(sheetData, parseInt(domainNum), config);
    domains.push(domainData);
    debugLog(`Successfully processed ${config.name}`);
  });
  
  return domains;
}

/**
 * Process data for a specific domain from the sheet data
 */
function processDomainData(sheetData, domainNumber, config) {
  const domain = {
    number: domainNumber,
    name: config.name,
    components: []
  };
  
  // Create best practices mapping for this domain
  const bestPracticesMap = createBestPracticesMap(domainNumber, config);
  
  // Convert 1-indexed row numbers to 0-indexed for array access
  const startIdx = config.startRow - 1; // Convert to 0-indexed
  const endIdx = config.endRow - 1;
  
  // Look for components within the domain range
  for (let i = startIdx; i <= endIdx && i < sheetData.length; i++) {
    const row = sheetData[i];
    
    // Check if this row contains a component for this domain
    if (row[0] && row[0].toString().match(new RegExp(`^${domainNumber}[a-f]:`))) {
      const componentTitle = row[0].toString().trim();
      debugLog(`Processing component: ${componentTitle} at row ${i + 1}`);
      
      const component = {
        title: componentTitle,
        developing: sanitizeText(row[1]),
        basic: sanitizeText(row[2]),
        proficient: sanitizeText(row[3]),
        distinguished: sanitizeText(row[4]),
        bestPractices: []
      };
      
      // Extract component identifier (e.g., "1a:", "2b:", etc.)
      const componentId = extractComponentId(component.title);
      
      // Look up best practices for this component
      const practicesLocation = bestPracticesMap[componentId];
      if (practicesLocation && practicesLocation.row < sheetData.length) {
        const practicesText = sheetData[practicesLocation.row][practicesLocation.col];
        debugLog(`Looking for best practices at row ${practicesLocation.row + 1}, column ${practicesLocation.col + 1}`);
        
        if (practicesText && practicesText.toString().trim()) {
          const practices = parseMultilineCell(practicesText.toString());
          component.bestPractices = practices;
          debugLog(`Found ${component.bestPractices.length} practices for ${componentId}`);
        }
      }
      
      domain.components.push(component);
    }
  }
  
  debugLog(`Domain ${domainNumber}: Found ${domain.components.length} components`);
  return domain;
}

/**
 * Create best practices mapping for a specific domain
 */
function createBestPracticesMap(domainNumber, config) {
  const map = {};
  const startRowIdx = config.startRow - 1; // Convert to 0-indexed
  
  // Calculate component positions based on domain structure
  let componentRowIdx = startRowIdx;
  
  config.subdomains.forEach((subdomain, index) => {
    // Best practices are 4 rows after the component row
    const bestPracticesRowIdx = componentRowIdx + LEGACY_BEST_PRACTICES_OFFSET.ROW_OFFSET;
    
    map[subdomain] = {
      row: bestPracticesRowIdx,
      col: LEGACY_BEST_PRACTICES_OFFSET.COLUMN
    };
    
    debugLog(`Mapping ${subdomain} -> row ${bestPracticesRowIdx + 1}, col B`);
    
    // Move to next component (typically 3 rows apart)
    componentRowIdx += LEGACY_BEST_PRACTICES_OFFSET.ROW_SPACING;
  });
  
  return map;
}

/**
 * Process role-specific domains (placeholder for future implementation)
 */
function processRoleDomains(roleSheetData, role, year) {
  // For now, fall back to legacy processing
  debugLog(`Processing role domains for ${role} - falling back to legacy processing`);
  return processLegacyTeacherDomains(roleSheetData.data);
}

/**
 * Apply year-based filtering to domains (placeholder for future implementation)
 */
function applyYearFiltering(domains, role, year) {
  // Placeholder - future implementation will filter domains/components based on year
  debugLog('Year filtering not yet implemented - returning all domains', { role, year });
  return domains;
}
<<<<<<< HEAD
=======

/**
 * Creates the filter selection interface for special access roles.
 * @param {Object} userContext - The context of the current user.
 * @param {string} requestId - The unique ID for the current request.
 * @returns {HtmlOutput} The HTML output for the filter interface.
 */
function createFilterSelectionInterface(userContext, requestId) {
  try {
    const htmlTemplate = HtmlService.createTemplateFromFile(TEMPLATE_PATHS.PEER_EVALUATOR_FILTER);
    htmlTemplate.userContext = userContext;
    htmlTemplate.userContext.probationaryYearValue = PROBATIONARY_OBSERVATION_YEAR;
    htmlTemplate.availableRoles = AVAILABLE_ROLES;
    htmlTemplate.availableYears = OBSERVATION_YEARS;
    htmlTemplate.requestId = requestId;
    htmlTemplate.scriptEditorSettings = SCRIPT_EDITOR_SETTINGS;

    const htmlOutput = htmlTemplate.evaluate()
      .setTitle(`${userContext.role} - Filter View`)
      .setXFrameOptionsMode(HtmlService.XFrameOptionsMode.ALLOWALL);
    
    const metadata = generateResponseMetadata(userContext, requestId, userContext.debugMode);
    addCacheBustingHeaders(htmlOutput, metadata);
    
    return htmlOutput;
  } catch (error) {
    console.error('Error creating filter selection interface:', error);
    return createEnhancedErrorPage(error, requestId, userContext);
  }
}

/**
 * Checks if any filters are active in the URL parameters.
 * @param {Object} params - The URL parameters from the event object.
 * @returns {boolean} True if any filter parameter is present.
 */
function hasActiveFilters(params) {
  return !!(params.filterRole || params.filterYear || params.filterStaff || (params.filterType && params.filterType !== 'all'));
}

/**
 * Creates a synthetic user context for special role filtering scenarios.
 * @param {string} effectiveRole - The role to view as.
 * @param {string|number} effectiveYear - The year to view as.
 * @param {Object} originalContext - The original user's context.
 * @param {Object} filterDetails - Additional details about the filter.
 * @returns {Object} A new user context object.
 */
function createSyntheticUserContext(effectiveRole, effectiveYear, originalContext, filterDetails) {
  const syntheticContext = JSON.parse(JSON.stringify(originalContext)); // Deep copy
  
  syntheticContext.role = effectiveRole;
  syntheticContext.year = effectiveYear;
  syntheticContext.isSynthetic = true;
  syntheticContext.isFiltered = true;
  syntheticContext.filterInfo = {
    viewingAs: `Role: ${effectiveRole}`,
    viewingRole: effectiveRole,
    viewingYear: effectiveYear,
    requestedBy: originalContext.role,
    ...filterDetails
  };
  
  if (filterDetails.showFullRubric) {
    syntheticContext.viewMode = VIEW_MODES.FULL;
    syntheticContext.assignedSubdomains = null;
  } else if (filterDetails.showAssignedAreas) {
    syntheticContext.viewMode = VIEW_MODES.ASSIGNED;
    syntheticContext.assignedSubdomains = getAssignedSubdomainsForRoleYear(effectiveRole, effectiveYear);
  }
  
  return syntheticContext;
}

/**
 * Generates a page title based on the user's role.
 * @param {string} role - The user's role.
 * @returns {string} The title for the HTML page.
 */
function getPageTitle(role) {
  return `${role} - Danielson Framework Rubric`;
}

/**
 * Creates an enhanced error page with debugging information.
 * @param {Error} error - The error object.
 * @param {string} requestId - The unique ID for the request.
 * @param {Object} userContext - The user context at the time of the error.
 * @param {string} userAgent - The user agent string.
 * @returns {HtmlOutput} The HTML output for the error page.
 */
function createEnhancedErrorPage(error, requestId, userContext, userAgent = 'Unknown') {
  try {
    const htmlTemplate = HtmlService.createTemplateFromFile(TEMPLATE_PATHS.SHARED_ERROR);
    htmlTemplate.error = {
      message: error.message,
      stack: error.stack,
      requestId: requestId,
      timestamp: new Date().toISOString(),
      version: SYSTEM_INFO.VERSION,
      userEmail: userContext ? userContext.email : (Session.getActiveUser().getEmail() || 'N/A'),
      userAgent: userAgent
    };
    
    const htmlOutput = htmlTemplate.evaluate()
      .setTitle('Application Error')
      .setXFrameOptionsMode(HtmlService.XFrameOptionsMode.ALLOWALL);
      
    const metadata = generateResponseMetadata(userContext || {}, requestId);
    addCacheBustingHeaders(htmlOutput, metadata);
      
    return htmlOutput;
  } catch (e) {
    console.error('FATAL: Could not create error page.', e);
    return HtmlService.createHtmlOutput(
      `<h1>An unexpected error occurred</h1><p>Additionally, the error page itself failed to render.</p><pre>${e.stack}</pre><pre>${error.stack}</pre>`
    );
  }
}
>>>>>>> d14501ab
<|MERGE_RESOLUTION|>--- conflicted
+++ resolved
@@ -2137,125 +2137,3 @@
   debugLog('Year filtering not yet implemented - returning all domains', { role, year });
   return domains;
 }
-<<<<<<< HEAD
-=======
-
-/**
- * Creates the filter selection interface for special access roles.
- * @param {Object} userContext - The context of the current user.
- * @param {string} requestId - The unique ID for the current request.
- * @returns {HtmlOutput} The HTML output for the filter interface.
- */
-function createFilterSelectionInterface(userContext, requestId) {
-  try {
-    const htmlTemplate = HtmlService.createTemplateFromFile(TEMPLATE_PATHS.PEER_EVALUATOR_FILTER);
-    htmlTemplate.userContext = userContext;
-    htmlTemplate.userContext.probationaryYearValue = PROBATIONARY_OBSERVATION_YEAR;
-    htmlTemplate.availableRoles = AVAILABLE_ROLES;
-    htmlTemplate.availableYears = OBSERVATION_YEARS;
-    htmlTemplate.requestId = requestId;
-    htmlTemplate.scriptEditorSettings = SCRIPT_EDITOR_SETTINGS;
-
-    const htmlOutput = htmlTemplate.evaluate()
-      .setTitle(`${userContext.role} - Filter View`)
-      .setXFrameOptionsMode(HtmlService.XFrameOptionsMode.ALLOWALL);
-    
-    const metadata = generateResponseMetadata(userContext, requestId, userContext.debugMode);
-    addCacheBustingHeaders(htmlOutput, metadata);
-    
-    return htmlOutput;
-  } catch (error) {
-    console.error('Error creating filter selection interface:', error);
-    return createEnhancedErrorPage(error, requestId, userContext);
-  }
-}
-
-/**
- * Checks if any filters are active in the URL parameters.
- * @param {Object} params - The URL parameters from the event object.
- * @returns {boolean} True if any filter parameter is present.
- */
-function hasActiveFilters(params) {
-  return !!(params.filterRole || params.filterYear || params.filterStaff || (params.filterType && params.filterType !== 'all'));
-}
-
-/**
- * Creates a synthetic user context for special role filtering scenarios.
- * @param {string} effectiveRole - The role to view as.
- * @param {string|number} effectiveYear - The year to view as.
- * @param {Object} originalContext - The original user's context.
- * @param {Object} filterDetails - Additional details about the filter.
- * @returns {Object} A new user context object.
- */
-function createSyntheticUserContext(effectiveRole, effectiveYear, originalContext, filterDetails) {
-  const syntheticContext = JSON.parse(JSON.stringify(originalContext)); // Deep copy
-  
-  syntheticContext.role = effectiveRole;
-  syntheticContext.year = effectiveYear;
-  syntheticContext.isSynthetic = true;
-  syntheticContext.isFiltered = true;
-  syntheticContext.filterInfo = {
-    viewingAs: `Role: ${effectiveRole}`,
-    viewingRole: effectiveRole,
-    viewingYear: effectiveYear,
-    requestedBy: originalContext.role,
-    ...filterDetails
-  };
-  
-  if (filterDetails.showFullRubric) {
-    syntheticContext.viewMode = VIEW_MODES.FULL;
-    syntheticContext.assignedSubdomains = null;
-  } else if (filterDetails.showAssignedAreas) {
-    syntheticContext.viewMode = VIEW_MODES.ASSIGNED;
-    syntheticContext.assignedSubdomains = getAssignedSubdomainsForRoleYear(effectiveRole, effectiveYear);
-  }
-  
-  return syntheticContext;
-}
-
-/**
- * Generates a page title based on the user's role.
- * @param {string} role - The user's role.
- * @returns {string} The title for the HTML page.
- */
-function getPageTitle(role) {
-  return `${role} - Danielson Framework Rubric`;
-}
-
-/**
- * Creates an enhanced error page with debugging information.
- * @param {Error} error - The error object.
- * @param {string} requestId - The unique ID for the request.
- * @param {Object} userContext - The user context at the time of the error.
- * @param {string} userAgent - The user agent string.
- * @returns {HtmlOutput} The HTML output for the error page.
- */
-function createEnhancedErrorPage(error, requestId, userContext, userAgent = 'Unknown') {
-  try {
-    const htmlTemplate = HtmlService.createTemplateFromFile(TEMPLATE_PATHS.SHARED_ERROR);
-    htmlTemplate.error = {
-      message: error.message,
-      stack: error.stack,
-      requestId: requestId,
-      timestamp: new Date().toISOString(),
-      version: SYSTEM_INFO.VERSION,
-      userEmail: userContext ? userContext.email : (Session.getActiveUser().getEmail() || 'N/A'),
-      userAgent: userAgent
-    };
-    
-    const htmlOutput = htmlTemplate.evaluate()
-      .setTitle('Application Error')
-      .setXFrameOptionsMode(HtmlService.XFrameOptionsMode.ALLOWALL);
-      
-    const metadata = generateResponseMetadata(userContext || {}, requestId);
-    addCacheBustingHeaders(htmlOutput, metadata);
-      
-    return htmlOutput;
-  } catch (e) {
-    console.error('FATAL: Could not create error page.', e);
-    return HtmlService.createHtmlOutput(
-      `<h1>An unexpected error occurred</h1><p>Additionally, the error page itself failed to render.</p><pre>${e.stack}</pre><pre>${error.stack}</pre>`
-    );
-  }
-}
->>>>>>> d14501ab
