<!DOCTYPE html>
<html lang="en">
<head>
    <meta charset="UTF-8">
    <meta name="viewport" content="width=device-width, initial-scale=1.0">

    <!-- Cache Control Headers -->
    <meta http-equiv="cache-control" content="no-cache, no-store, must-revalidate, max-age=0">
    <meta http-equiv="pragma" content="no-cache">
    <meta http-equiv="expires" content="0">

    <!-- App Metadata -->
    <meta name="application-name" content="Danielson Framework">
    <meta name="author" content="<?= SYSTEM_INFO.AUTHOR ?>">
    <meta name="generator" content="Google Apps Script">
    <meta name="robots" content="noindex, nofollow">

    <!-- In <head> -->
    <link href="https://cdn.quilljs.com/1.3.6/quill.snow.css" rel="stylesheet">
    <script src="https://cdn.quilljs.com/1.3.6/quill.js"></script>

    <!-- Response Metadata (from server) -->
    <? if (data.userContext && data.userContext.responseMetadata) { ?>
        <meta name="x-request-id" content="<?= data.userContext.responseMetadata.requestId ?>">
        <meta name="x-timestamp" content="<?= data.userContext.responseMetadata.timestamp ?>">
        <meta name="x-cache-version" content="<?= data.userContext.responseMetadata.cacheVersion ?>">
        <meta name="x-etag" content="<?= data.userContext.responseMetadata.etag ?>">
        <meta name="x-role" content="<?= data.userContext.role ?>">
        <meta name="x-year" content="<?= data.userContext.year ?>">

        <? if (data.userContext.debugMode) { ?>
            <meta name="x-debug-mode" content="true">
            <meta name="x-user-email" content="<?= data.userContext.email || 'anonymous' ?>">
            <meta name="x-user-authenticated" content="<?= data.userContext.isAuthenticated ?>">
            <meta name="x-role-override" content="<?= data.userContext.isRoleOverride || false ?>">
        <? } ?>
    <? } ?>

    <!-- Dynamic Title -->
    <title><?= data.title ?> - <?= data.userContext ? data.userContext.role : 'Framework' ?></title>

    <!-- Prevent browser back/forward cache -->
    <meta name="turbo-cache-control" content="no-cache">

    <style>
.toast-notification {
    position: fixed;
    top: 20px;
    right: 20px;
    background-color: #dc3545;
    color: white;
    padding: 15px 20px;
    border-radius: 8px;
    box-shadow: 0 4px 12px rgba(0,0,0,0.15);
    z-index: 10000;
    opacity: 0;
    visibility: hidden;
    transform: translateY(-20px);
    transition: all 0.3s ease-in-out;
}

.toast-notification.show {
    opacity: 1;
    visibility: visible;
    transform: translateY(0);
}
:root {
    --color-white: white;
    --color-text-default: #333;
    --color-bg-body: #f5f5f5;

    /* Greens for toggle button and assignments */
    --color-green-base: #10b981;
    --color-green-dark: #059669;
    --color-green-darker: #047857;
    --color-green-light-bg: #f0fdf4;

    /* Ambers for toggle button (assigned mode) and active filters */
    --color-amber-base: #f59e0b;
    --color-amber-dark: #d97706;
    --color-amber-darker: #b45309;
    --color-amber-light-bg: #fef3c7;
    --color-amber-text-dark: #92400e;

    /* Blues for filter status and select focus */
    --color-blue-base: #3b82f6;
    --color-blue-light-bg: #dbeafe;
    --color-blue-text-dark: #1e40af;
    --color-blue-focus-shadow: rgba(59, 130, 246, 0.1);

    /* Grays for various UI elements */
    --color-gray-text: #4a5568;
    --color-gray-text-light: #374151;
    --color-gray-border-light: #d1d5db;
    --color-gray-border-medium: #e2e8f0;
    --color-gray-bg-light: #f8fafc;
    --color-gray-bg-medium: #6b7280;
    --color-gray-bg-dark: #4b5563;
    --color-gray-component-not-assigned-border: #e5e7eb;
    --color-gray-assignment-indicator-not-assigned-bg: #e5e7eb;
    --color-text-deemphasized: #718096;
}

.error-container {
    padding: 40px;
    text-align: center;
    color: #D8000C; /* Standard error text color */
    background-color: #FFBABA; /* Light red background for errors */
    border: 1px solid #D8000C; /* Standard error border color */
    border-radius: 5px;
    margin: 10px;
}

.error-title {
    color: #D8000C; /* Ensure title also uses the error text color */
    /* Any other h3-specific styles for the error title can go here if needed */
}
        * {
            margin: 0;
            padding: 0;
            box-sizing: border-box;
        }
        
        body {
            font-family: -apple-system, BlinkMacSystemFont, 'Segoe UI', Roboto, Oxygen, Ubuntu, Cantarell, sans-serif;
            line-height: 1.6;
            color: var(--color-text-default);
            background-color: var(--color-bg-body);
            padding: 20px;
        }
        
        .container {
            max-width: 1200px;
            margin: 0 auto;
            background: white;
            border-radius: 8px;
            box-shadow: 0 2px 10px rgba(0,0,0,0.1);
        }
        
        .header {
            background: linear-gradient(135deg, #4a5568, #2d3748);
            color: white;
            padding: 20px;
            text-align: center;
        }
        
        .header h1 {
            font-size: 1.5rem;
            font-weight: 600;
            margin-bottom: 10px;
        }
        
        .header p {
            font-size: 0.9rem;
            opacity: 0.9;
        }
        
        .navigation {
            background: #e2e8f0;
            padding: 15px 20px;
            display: flex;
            gap: 10px;
            flex-wrap: wrap;
            justify-content: center;
            border-bottom: 1px solid #cbd5e0;
            // position: sticky;
            top: 0;
            z-index: 60;
            box-shadow: 0 2px 4px rgba(0,0,0,0.1);
        }
        
        .nav-button {
            background: #4a5568;
            color: white;
            border: none;
            padding: 8px 16px;
            border-radius: 4px;
            cursor: pointer;
            font-size: 0.9rem;
            font-weight: 500;
            transition: background 0.3s ease;
        }
        
        .nav-button:hover {
            background: #2d3748;
        }
        
        .nav-button.active {
            background: #3182ce;
        }
        
        .domain-section {
            border-bottom: 3px solid #e2e8f0;
        }
        
        .domain-header {
            background: linear-gradient(135deg, #7c9ac5, #5a82b8);
            color: white;
            padding: 15px 20px;
            font-size: 1.1rem;
            font-weight: 600;
            position: sticky;
            top: 0;
            z-index: 50;
            box-shadow: 0 2px 4px rgba(0,0,0,0.1);
        }
        
        .component-section {
            border-bottom: 1px solid var(--color-gray-border-medium);
            position: relative;
        }
        
        .performance-levels-header {
            position: sticky;
            top: 56px;
            z-index: 40;
            background: white;
            border-bottom: 2px solid #e2e8f0;
            box-shadow: 0 2px 4px rgba(0,0,0,0.05);
        }
        
        .performance-levels {
            display: grid;
            grid-template-columns: 200px 1fr 1fr 1fr 1fr;
            min-height: 50px;
        }
        
        .performance-levels-content {
            display: grid;
            grid-template-columns: 200px 1fr 1fr 1fr 1fr;
            min-height: 120px;
        }
        
        .level-header {
            background: #e2e8f0;
            padding: 12px;
            font-weight: 600;
            text-align: center;
            border-bottom: 1px solid #cbd5e0;
            color: #4a5568;
            font-size: 0.9rem;
        }

        .level-content.rating-cell {
            cursor: pointer;
            transition: all 0.2s ease-in-out;
        }

        .level-content.rating-cell:hover {
            background-color: #f0f4f8;
            transform: translateY(-2px);
            box-shadow: 0 4px 8px rgba(0,0,0,0.05);
        }

        .level-content.rating-cell.selected {
            background-color: var(--color-blue-light-bg);
            border-color: var(--color-blue-base);
            color: var(--color-blue-text-dark);
            font-weight: 600;
            box-shadow: 0 4px 12px rgba(59, 130, 246, 0.2);
            transform: translateY(-2px);
            border-left: 3px solid var(--color-blue-base);
        }
        
        .level-content {
            padding: 20px;
            border-right: 1px solid #e2e8f0;
            border-bottom: 1px solid #e2e8f0;
            background: white;
            color: #4a5568;
            font-size: 0.9rem;
        }
        
        .level-content:last-child {
            border-right: none;
        }
        
        .row-label {
            background: #64748b;
            padding: 20px;
            font-weight: 600;
            color: white;
            border-bottom: 1px solid #e2e8f0;
            display: flex;
            align-items: center;
            font-size: 0.9rem;
        }
        
        .look-fors-section {
            border-top: 1px solid #e2e8f0;
        }
        
        .look-fors-header {
            background: linear-gradient(135deg, #3182ce, #2b77cb);
            color: white;
            padding: 10px 20px;
            cursor: pointer;
            display: flex;
            justify-content: space-between;
            align-items: center;
            font-weight: 600;
            transition: background 0.3s ease;
            font-size: 0.85rem;
        }
        
        .look-fors-header:hover {
            background: linear-gradient(135deg, #2b77cb, #2c5aa0);
        }
        
        .chevron {
            transition: transform 0.3s ease;
            font-size: 1rem;
        }
        
        .chevron.expanded {
            transform: rotate(180deg);
        }
        
        .look-fors-content {
            max-height: 0;
            overflow: hidden;
            transition: max-height 0.3s ease;
            background: #f8fafc;
        }
        
        .look-fors-content.expanded {
            max-height: 250px;
        }
        
        .look-fors-grid {
            padding: 12px 20px;
            display: grid;
            grid-template-columns: 1fr;
            gap: 8px;
        }
        
        .look-for-item {
            display: flex;
            align-items: flex-start;
            gap: 8px;
            padding: 8px 12px;
            background: white;
            border-radius: 4px;
            box-shadow: 0 1px 2px rgba(0,0,0,0.08);
            border-left: 3px solid #3182ce;
        }
        
        .look-for-item input[type="checkbox"] {
            margin-top: 2px;
            transform: scale(1.1);
            accent-color: #3182ce;
        }
        
        .look-for-item label {
            cursor: pointer;
            color: #4a5568;
            font-weight: 500;
            font-size: 0.85rem;
            line-height: 1.4;
        }
        
        .back-to-top {
            position: fixed;
            bottom: 20px;
            right: 20px;
            background: #3182ce;
            color: white;
            border: none;
            border-radius: 50%;
            width: 50px;
            height: 50px;
            cursor: pointer;
            font-size: 1.2rem;
            box-shadow: 0 2px 10px rgba(0,0,0,0.2);
            transition: all 0.3s ease;
            opacity: 0;
            visibility: hidden;
        }
        
        .back-to-top.visible {
            opacity: 1;
            visibility: visible;
        }
        
        .back-to-top:hover {
            background: #2c5aa0;
            transform: translateY(-2px);
        }
        
        @media (max-width: 768px) {
            body {
                padding: 10px;
            }
            
            .navigation {
                flex-direction: column;
                align-items: center;
            }
            
            .nav-button {
                width: 100%;
                max-width: 300px;
                margin-bottom: 5px;
            }
            
            .performance-levels, .performance-levels-content {
                grid-template-columns: 1fr;
                gap: 1px;
            }
            
            .level-header, .row-label, .level-content {
                border-right: none;
                padding: 15px;
            }
            
            .level-header {
                font-size: 0.8rem;
            }
            
            .row-label {
                font-size: 0.8rem;
            }
            
            .level-content {
                font-size: 0.8rem;
            }
            
            .navigation {
            //    position: sticky;
            //    top: 0;
            //    z-index: 60;
                  display: none;
            }

            .domain-header {
                position: sticky;
                top: 0;
                z-index: 50;
            }

            .performance-levels-header {
                position: sticky;
                top: 56px;
                z-index: 40;
            }
        }

        /* Debug info styles (only visible in debug mode) */
        <? if (data.userContext && data.userContext.debugMode) { ?>
        .debug-info {
            position: fixed;
            top: 10px;
            right: 10px;
            background: rgba(0, 0, 0, 0.8);
            color: white;
            padding: 10px;
            border-radius: 6px;
            font-size: 0.8rem;
            font-family: monospace;
            z-index: 9999;
            max-width: 300px;
            word-break: break-all;
        }

        .debug-info h4 {
            margin-bottom: 8px;
            color: #ffc107;
        }

        .debug-info div {
            margin-bottom: 4px;
        }
        <? } ?>

        /* Floating Navigation Widget */
        .floating-nav {
            position: fixed;
            top: 20px;
            left: 20px;
            z-index: 1000;
            opacity: 0;
            visibility: hidden;
            transition: all 0.3s ease;
            pointer-events: none;
        }

        .floating-nav.visible {
            opacity: 1;
            visibility: visible;
            pointer-events: auto;
        }

        .floating-nav-button {
            background: #3182ce;
            color: white;
            border: none;
            border-radius: 8px;
            padding: 10px 15px;
            cursor: pointer;
            font-size: 0.9rem;
            font-weight: 600;
            box-shadow: 0 4px 12px rgba(0,0,0,0.15);
            display: flex;
            align-items: center;
            gap: 8px;
            transition: all 0.3s ease;
            min-width: 120px;
        }

        .floating-nav-button:hover {
            background: #2c5aa0;
            transform: translateY(-2px);
            box-shadow: 0 6px 16px rgba(0,0,0,0.2);
        }

        .nav-icon {
            font-size: 1.1rem;
            line-height: 1;
        }

        .nav-text {
            font-size: 0.85rem;
        }

        .floating-nav-menu {
            position: absolute;
            top: 100%;
            left: 0;
            background: white;
            border: 1px solid #e2e8f0;
            border-radius: 8px;
            box-shadow: 0 8px 24px rgba(0,0,0,0.12);
            margin-top: 8px;
            opacity: 0;
            visibility: hidden;
            transform: translateY(-10px);
            transition: all 0.3s ease;
            min-width: 180px;
            max-height: 60vh;
            overflow-y: auto;
        }

        .floating-nav-menu.open {
            opacity: 1;
            visibility: visible;
            transform: translateY(0);
        }

        .floating-nav-item {
            display: block;
            width: 100%;
            background: none;
            border: none;
            padding: 12px 16px;
            text-align: left;
            cursor: pointer;
            font-size: 0.9rem;
            color: #4a5568;
            transition: background 0.2s ease;
            border-bottom: 1px solid #f1f5f9;
        }

        .floating-nav-item:last-child {
            border-bottom: none;
        }

        .floating-nav-item:hover {
            background: #f8fafc;
            color: #3182ce;
        }

        .floating-nav-item:first-child {
            border-top-left-radius: 8px;
            border-top-right-radius: 8px;
        }

        .floating-nav-item:last-child {
            border-bottom-left-radius: 8px;
            border-bottom-right-radius: 8px;
        }

        /* Mobile adjustments */
        @media (max-width: 768px) {
            .floating-nav {
                top: 15px;
                left: 15px;
            }
            
            .floating-nav-button {
                padding: 8px 12px;
                min-width: 100px;
                font-size: 0.8rem;
            }
            
            .floating-nav-menu {
                min-width: 160px;
                max-height: 50vh;
            }
            
            .floating-nav-item {
                padding: 10px 14px;
                font-size: 0.85rem;
            }
        }

        /* View Toggle Button Styles */
        .view-toggle-container {
            margin-top: 15px;
        }

        .view-toggle-btn {
            background: linear-gradient(135deg, var(--color-green-base), var(--color-green-dark));
            color: var(--color-white);
            border: none;
            padding: 12px 24px;
            border-radius: 6px;
            cursor: pointer;
            font-size: 0.9rem;
            font-weight: 600;
            transition: background 0.3s ease, transform 0.3s ease, box-shadow 0.3s ease;
            box-shadow: 0 2px 4px rgba(0,0,0,0.1);
        }

        .view-toggle-btn:hover {
            background: linear-gradient(135deg, var(--color-green-dark), var(--color-green-darker));
            transform: translateY(-1px);
            box-shadow: 0 4px 8px rgba(0,0,0,0.15);
        }

        .view-toggle-btn.assigned-mode {
            background: linear-gradient(135deg, var(--color-amber-base), var(--color-amber-dark));
        }

        .view-toggle-btn.assigned-mode:hover {
            background: linear-gradient(135deg, var(--color-amber-dark), var(--color-amber-darker));
        }

        /* Special Role Filter Styles */
        .special-filters {
            background: var(--color-gray-bg-light);
            border: 2px solid var(--color-gray-border-medium);
            border-radius: 8px;
            padding: 15px;
            margin-bottom: 15px;
        }

        .filter-section {
            display: flex;
            align-items: center;
            gap: 10px;
            flex-wrap: wrap;
        }

        .filter-label {
            font-weight: 600;
            color: var(--color-gray-text);
            margin-right: 10px;
        }

        .filter-select {
            background: var(--color-white);
            border: 1px solid var(--color-gray-border-light);
            border-radius: 4px;
            padding: 8px 12px;
            font-size: 0.9rem;
            color: var(--color-gray-text-light);
            min-width: 150px;
        }

        .filter-select:focus {
            outline: none;
            border-color: var(--color-blue-base);
            box-shadow: 0 0 0 3px var(--color-blue-focus-shadow);
        }

        .filter-btn {
            background: var(--color-gray-bg-medium);
            color: var(--color-white);
            border: none;
            border-radius: 4px;
            padding: 8px 16px;
            cursor: pointer;
            font-size: 0.9rem;
            transition: background 0.3s ease;
        }

        .filter-btn:hover {
            background: var(--color-gray-bg-dark);
        }

        .domain-nav {
            display: flex;
            gap: 10px;
            flex-wrap: wrap;
            justify-content: center;
        }

        /* Filter Status Indicator */
        .filter-status {
            background: var(--color-blue-light-bg);
            border: 1px solid var(--color-blue-base);
            border-radius: 6px;
            padding: 10px 15px;
            margin-bottom: 15px;
            color: var(--color-blue-text-dark);
            font-size: 0.9rem;
            font-weight: 500;
        }

        .filter-status.active {
            background: var(--color-amber-light-bg);
            border-color: var(--color-amber-base);
            color: var(--color-amber-text-dark);
        }

        .filter-status-detail {
            margin-left: 15px;
            font-size: 0.8rem;
        }

        /* Component Assignment Indicators */
        .component-section.component-assigned {
            border-left: 4px solid var(--color-green-base);
            background: var(--color-green-light-bg);
        }

        .component-section.component-not-assigned {
            background: var(--color-gray-bg-light);
            border-left: 4px solid var(--color-gray-component-not-assigned-border);
        }

        .component-section.component-not-assigned .level-content,
        .component-section.component-not-assigned .look-for-item label {
            color: var(--color-text-deemphasized);
        }

        .assignment-indicator {
            position: absolute;
            top: 5px;
            right: 5px;
            background: var(--color-green-base);
            color: var(--color-white);
            border-radius: 50%;
            width: 20px;
            height: 20px;
            display: flex;
            align-items: center;
            justify-content: center;
            font-size: 0.7rem;
            font-weight: bold;
        }

        .assignment-indicator.not-assigned {
            background: var(--color-gray-assignment-indicator-not-assigned-bg);
            color: var(--color-gray-bg-medium);
        }

        .assigned-badge {
            background-color: var(--color-blue-light-bg);
            color: var(--color-blue-text-dark);
            padding: 0.2em 0.6em;
            border-radius: 0.25rem;
            font-size: 0.8em;
            margin-left: 8px;
            font-weight: 500;
            vertical-align: middle;
            display: inline-block;
        }

        /* Mobile Responsive Adjustments */
        @media (max-width: 768px) {
            .filter-section {
                flex-direction: column;
                align-items: stretch;
            }

            .filter-select {
                min-width: auto;
                width: 100%;
                margin-bottom: 5px;
            }

            .view-toggle-btn {
                width: 100%;
                max-width: 300px;
                margin: 0 auto;
            }

            .domain-nav {
                flex-direction: column;
            }

            .nav-button {
                width: 100%;
                margin-bottom: 5px;
            }
        }

        .component-hidden {
            display: none;
        }

        .indicator-hidden {
            display: none;
        }

        /* Hover effect for assigned components */
        .component-section[data-assigned="true"]:hover {
            border-left-color: var(--color-green-dark);
            background-color: var(--color-green-light-bg);
        }

        /* Hover effect for not-assigned components */
        .component-section[data-assigned="false"]:hover,
        .component-section:not([data-assigned]):hover { /* Handles components not explicitly marked false initially */
            border-left-color: var(--color-gray-border-light);
            background-color: var(--color-gray-bg-light);
        }

        .assignment-counter-styles {
            font-size: 0.9rem;
            opacity: 0.8;
            margin-left: 10px;
        }

        /* Media Upload Styles */
        .media-upload-container {
            display: flex;
            align-items: center;
            gap: 10px;
            padding: 10px 20px;
            background: #f0f4f8;
            border-top: 1px solid #e2e8f0;
            margin-top: 10px;
        }

        .media-upload-input {
            flex-grow: 1;
            padding: 8px;
            border: 1px solid #cbd5e0;
            border-radius: 4px;
        }

        .media-upload-button {
            background: #3182ce;
            color: white;
            border: none;
            padding: 8px 15px;
            border-radius: 4px;
            cursor: pointer;
            font-size: 0.9rem;
            font-weight: 500;
            transition: background 0.3s ease;
        }

        .media-upload-button:hover {
            background: #2c5aa0;
        }

        .media-links-container {
            padding: 10px 20px;
            background: #f8fafc;
            border-top: 1px solid #e2e8f0;
        }

        .media-link-item {
            margin-bottom: 5px;
        }

        .media-link-item a {
            color: #3182ce;
            text-decoration: none;
        }

        .media-link-item a:hover {
            text-decoration: underline;
        }
    </style>
</head>
<body>
    <div id="toastNotification" class="toast-notification"></div>
    <!-- Debug Information (only visible in debug mode) -->
    <? if (data.userContext && data.userContext.debugMode) { ?>
    <div class="debug-info">
        <h4>🐛 DEBUG INFO</h4>
        <div><strong>Role:</strong> <?= data.userContext.role ?></div>
        <div><strong>Year:</strong> <?= data.userContext.year ?></div>
        <div><strong>Email:</strong> <?= data.userContext.email || 'Anonymous' ?></div>
        <div><strong>Cache Ver:</strong> <?= data.userContext.cacheVersion ?></div>
        <div><strong>Request ID:</strong> <?= data.userContext.requestId ?></div>
        <div><strong>Timestamp:</strong> <?= new Date(data.userContext.timestamp).toLocaleTimeString() ?></div>
        <? if (data.userContext.isRoleOverride) { ?>
        <div style="color: #ffc107;"><strong>⚠️ ROLE OVERRIDE ACTIVE</strong></div>
        <? } ?>
    </div>
    <? } ?>
    <div class="container">
        <div class="header">
            <h1><?= data.title ?></h1>
            <p><?= data.subtitle ?></p>
            <!-- View Mode Toggle (only for users with assigned subdomains) -->
            <? if (data.userContext && data.userContext.assignedSubdomains && !data.userContext.hasSpecialAccess) { ?>
            <div class="view-toggle-container">
                <button id="viewToggleBtn" class="view-toggle-btn" onclick="toggleViewMode()" aria-pressed="<?= data.userContext.viewMode === 'assigned' ? 'true' : 'false' ?>">
                    <span id="viewToggleText">
                        <? if (data.userContext.viewMode === 'assigned') { ?>
                            📋 View: My Assigned Areas
                        <? } else { ?>
                            📚 View: Full Rubric
                        <? } ?>
                    </span>
                </button>
            </div>
            <? } ?>
        </div>

        <!-- Filter Status (for special roles) -->
        <? if (data.userContext && data.userContext.isFiltered) { ?>
        <div class="filter-status active">
            <strong>👁️ Viewing as:</strong> <?= data.userContext.filterInfo.viewingAs ?>
            (<?= data.userContext.filterInfo.viewingRole ?>, Year <?= data.userContext.filterInfo.viewingYear ?>)
            <span class="filter-status-detail">
                Requested by: <?= data.userContext.filterInfo.requestedBy ?>
            </span>
        </div>
        <? } else if (data.userContext && data.userContext.hasSpecialAccess) { ?>
        <div class="filter-status">
            <strong>🔧 Special Access Mode:</strong> <?= data.userContext.specialRoleType.replace('_', ' ').toUpperCase() ?>
            <span class="filter-status-detail">
                Use filters above to view other staff members' assigned areas
            </span>
        </div>
        <? } ?>

        <div class="navigation">
            <!-- Special Role Filters -->
            <? if (data.userContext && data.userContext.hasSpecialAccess) { ?>
            <div class="special-filters">
                <div class="filter-section">
                    <span class="filter-label">Viewing Options:</span>

                    <? if (data.userContext.specialRoleType === 'administrator') { ?>
                    <!-- Administrator: Probationary filter only -->
                    <select id="probationaryFilter" class="filter-select" onchange="applyAdminFilter()" aria-label="Filter by Probationary Status">
                        <option value="all">All Staff</option>
                        <option value="probationary">Probationary Staff Only</option>
                    </select>

                    <? } else if (data.userContext.specialRoleType === 'peer_evaluator' || data.userContext.specialRoleType === 'full_access') { ?>
                    <!-- Peer Evaluator & Full Access: Full filtering options -->
                    <select id="roleFilter" class="filter-select" onchange="handleRoleSelection()" aria-label="Filter by Role">
                        <option value="">Select Role...</option>
                        <option value="Any">Any Role</option>
                        <? for (var r = 0; r < data.userContext.availableRoles?.length || 0; r++) { ?>
                        <option value="<?= data.userContext.availableRoles[r] ?>"><?= data.userContext.availableRoles[r] ?></option>
                        <? } ?>
                    </select>

                    <select id="yearFilter" class="filter-select" onchange="updateAvailableStaff()" aria-label="Filter by Year" style="display: none;">
                        <option value="">Select Year...</option>
                        <option value="Any">Any Year</option>
                        <option value="1">Year 1</option>
                        <option value="2">Year 2</option>
                        <option value="3">Year 3</option>
                        <option value="Probationary">Probationary</option>
                    </select>

                    <select id="staffFilter" class="filter-select" onchange="applyStaffFilter()" aria-label="Filter by Staff Member" style="display: none;">
                        <option value="">Select Staff Member...</option>
                        <!-- Options populated by JavaScript -->
                    </select>

                    <button class="filter-btn" onclick="clearAllFilters()">Clear Filters</button>
                    <? } ?>
                </div>
            </div>
            <? } ?>

            <!-- Domain Navigation (always visible) -->
            <div class="domain-nav">
                <? for (var d = 0; d < data.domains.length; d++) { ?>
                    <button class="nav-button" data-domain="<?= d ?>">
                        Domain <?= data.domains[d].number ?>
                    </button>
                <? } ?>
            </div>
        </div>
        
        <? for (var domainIdx = 0; domainIdx < data.domains.length; domainIdx++) { ?>
            <div class="domain-section" id="domain-<?= domainIdx ?>">
                <div class="domain-header">
                    <?= data.domains[domainIdx].name ?>
                </div>
                
                <!-- Sticky column headers for this domain -->
                <div class="performance-levels-header">
                    <div class="performance-levels">
                        <div class="level-header"></div>
                        <div class="level-header">Developing</div>
                        <div class="level-header">Basic</div>
                        <div class="level-header">Proficient</div>
                        <div class="level-header">Distinguished</div>
                    </div>
                </div>
                
                <? for (var i = 0; i < data.domains[domainIdx].components.length; i++) { ?>
                    <?
                    // Determine if this component should be visible
                    var component = data.domains[domainIdx].components[i];
                    var componentId = '';
                    if (component.title) {
                        // Component titles are expected to start with an ID (e.g., "1a:", "2b:")
                        // which is used for matching against assigned subdomains.
                        var match = component.title.match(/^([1-4][a-fA-F]):/);
                        componentId = match ? match[1] + ':' : '';
                    }

                    var isAssigned = false;
                    // Calculate isAssigned if componentId is valid and subdomains are available.
                    // This is needed for styling in 'full' mode and visibility in 'assigned' mode.
                    if (componentId && data.userContext && data.userContext.assignedSubdomains) {
                        var domainKey = 'domain' + (domainIdx + 1);
                        var assignedList = data.userContext.assignedSubdomains[domainKey] || [];
                        isAssigned = assignedList.indexOf(componentId) !== -1;
                    }

                    var shouldShow;
                    if (data.userContext && data.userContext.viewMode === 'assigned') {
                        // In 'assigned' mode, show only if componentId is valid AND it's assigned.
                        shouldShow = componentId ? isAssigned : false;
                    } else {
                        // In 'full' mode (or if userContext is not fully defined), show all components.
                        shouldShow = true;
                    }
                    ?>

                    <? if (shouldShow) { ?>
                    <div class="component-section <?= isAssigned ? 'component-assigned' : 'component-not-assigned' ?>"
                         data-component-id="<?= componentId ?>"
                         data-assigned="<?= isAssigned ? 'true' : 'false' ?>">

                        <!-- Assignment Indicator -->
                        <? if (data.userContext && data.userContext.assignedSubdomains && data.userContext.viewMode === 'full') { ?>
                        <div class="assignment-indicator <?= isAssigned ? 'assigned' : 'not-assigned' ?>" aria-label="<?= isAssigned ? 'Component assigned' : 'Component not assigned' ?>">
                            <?= isAssigned ? '✓' : '○' ?>
                        </div>
                        <? } ?>

                        <div class="performance-levels-content">
                            <div class="row-label">
                                <?= component.title ?>
                                <? if (isAssigned && data.userContext.viewMode === 'assigned') { ?>
                                <span class="assigned-badge">📋 Assigned</span>
                                <? } ?>
                            </div>
                            <div class="level-content rating-cell" data-component-id="<?= component.componentId ?>" data-rating="developing">
                                <?= component.developing ?>
                            </div>
                            <div class="level-content rating-cell" data-component-id="<?= component.componentId ?>" data-rating="basic">
                                <?= component.basic ?>
                            </div>
                            <div class="level-content rating-cell" data-component-id="<?= component.componentId ?>" data-rating="proficient">
                                <?= component.proficient ?>
                            </div>
                            <div class="level-content rating-cell" data-component-id="<?= component.componentId ?>" data-rating="distinguished">
                                <?= component.distinguished ?>
                            </div>
                        </div>
                        
<<<<<<< HEAD
                        <? if (component.bestPractices && component.bestPractices.length > 0) { ?>
                        <div class="look-fors-section">
                            <div class="look-fors-header" onclick="toggleLookFors('domain-<?= domainIdx ?>-component-<?= i ?>')">
                                <span>Best Practices aligned with 5D+ and PELSB Standards</span>
                                <span class="chevron" id="chevron-<?= domainIdx ?>-<?= i ?>">▼</span>
                            </div>
                            <div class="look-fors-content" id="lookForsContent-<?= domainIdx ?>-<?= i ?>">
                                <div class="look-fors-grid">
                                    <? for (var j = 0; j < component.bestPractices.length; j++) { ?>
                                        <div class="look-for-item">
                                            <?
                                                var practiceText = component.bestPractices[j];
                                                var lookForKey = "Best Practices aligned with 5D+ and PELSB Standards: Subdomain [" + component.componentId.replace(':', '') + "]";
                                                var checkedLookForsForComponent = (data.observation && data.observation.checkedLookFors && data.observation.checkedLookFors[lookForKey]) || [];
                                                var isChecked = checkedLookForsForComponent.includes(practiceText);
                                            ?>
                                            <input type="checkbox" id="practice-<?= domainIdx ?>-<?= i ?>-<?= j ?>" name="practice-<?= domainIdx ?>-<?= i ?>-<?= j ?>" onchange="handleLookForChange(this, '<?= jsStringEscape(component.componentId) ?>')" <?= isChecked ? 'checked' : '' ?>>
                                            <label for="practice-<?= domainIdx ?>-<?= i ?>-<?= j ?>"><?= practiceText ?></label>
                                        </div>
                                    <? } ?>
=======
                        <div class="evidence-section">
                            <button class="evidence-toggle-btn" onclick="toggleEvidenceSection('evidence-<?= component.componentId ?>')">
                                <span>📝</span> Notes & Evidence
                            </button>
                            <div class="evidence-content" id="evidence-<?= component.componentId ?>">
                                <div class="notes-container">
                                    <h4>Observation Notes</h4>
                                    <div id="notes-editor-<?= component.componentId ?>"></div>
                                </div>

                                <? if (component.bestPractices && component.bestPractices.length > 0) { ?>
                                <div class="look-fors-container">
                                    <h4>Best Practices (Look-fors)</h4>
                                    <div class="look-fors-grid">
                                        <? for (var j = 0; j < component.bestPractices.length; j++) { ?>
                                            <div class="look-for-item">
                                                <input type="checkbox" id="practice-<?= component.componentId ?>-<?= j ?>" onchange="handleLookForChange(this, '<?= component.componentId ?>')">
                                                <label for="practice-<?= component.componentId ?>-<?= j ?>"><?= component.bestPractices[j] ?></label>
                                            </div>
                                        <? } ?>
                                    </div>
                                </div>
                                <? } ?>

                                <div class="media-upload-container">
                                    <h4>Upload Evidence</h4>
                                    <input type="file" class="media-upload-input" id="media-upload-<?= component.componentId ?>">
                                    <button class="media-upload-button" onclick="handleMediaUpload('<?= component.componentId ?>')">Upload</button>
                                    <div class="media-links-container" data-component-id="<?= component.componentId ?>">
                                        <ul><!-- Links will be populated here --></ul>
                                    </div>
>>>>>>> e7956e53
                                </div>
                            </div>
                        </div>
                    </div>
                    <? } ?>
                <? } ?>
                
                <? if (!data.domains[domainIdx].components || data.domains[domainIdx].components.length === 0) { ?>
                <div style="padding: 40px; text-align: center; color: #666;">
                    <h3>No components found for <?= data.domains[domainIdx].name ?></h3>
                    <p>Please check your Google Sheet data.</p>
                </div>
                <? } ?>
            </div>
        <? } ?>
        
        <? if (data.isError) { ?>
        <div class="error-container">
            <h3 class="error-title">Error</h3>
            <p><?= data.errorMessage ?></p>
        </div>
        <? } else if (!data.domains || data.domains.length === 0) { ?>
        <div style="padding: 40px; text-align: center; color: #666;">
            <h3>No domains found</h3>
            <p>Please check your Google Sheet data and try refreshing the page.</p>
        </div>
        <? } ?>
    </div>

    <button class="back-to-top" id="backToTop" onclick="scrollToTop()">↑</button>
    <div class="floating-nav" id="floatingNav">
        <button class="floating-nav-button" onclick="toggleFloatingNav()">
            <span class="nav-icon">≡</span>
            <span class="nav-text">Domains</span>
        </button>
        <div class="floating-nav-menu" id="floatingNavMenu">
            <? for (var d = 0; d < data.domains.length; d++) { ?>
                <button class="floating-nav-item" onclick="scrollToDomain(<?= d ?>); closeFloatingNav();">
                    Domain <?= data.domains[d].number ?>
                </button>
            <? } ?>
        </div>
    </div>

    <script>
        // Special Role Filter Functions
        function applyAdminFilter() {
            const filterSelect = document.getElementById('probationaryFilter');
            if (!filterSelect) return;

            const filterType = filterSelect.value;
            console.log('Administrator filter applied:', filterType);

            // Build new URL with filter parameter
            const newUrl = generateFilteredURL({ filterType: filterType });
            window.location.href = newUrl;
        }

        function updateAvailableStaff() {
            const roleFilter = document.getElementById('roleFilter');
            const yearFilter = document.getElementById('yearFilter');
            const staffFilter = document.getElementById('staffFilter');

            if (!roleFilter || !yearFilter || !staffFilter) return;

            const selectedRole = roleFilter.value;
            const selectedYear = yearFilter.value;

            console.log('updateAvailableStaff called - Role:', selectedRole, 'Year:', selectedYear);

            if (!selectedRole || selectedRole === '') {
                // If no role, this shouldn't happen due to progressive display
                return;
            }

            if (!selectedYear || selectedYear === '') {
                // Year was cleared - hide staff dropdown and stay on role-only view
                staffFilter.style.display = 'none';
                staffFilter.innerHTML = '<option value="">Select Staff Member...</option>';
                
                // Re-apply role-only filter
                applyRoleOnlyFilter(selectedRole);
                return;
            }

            // Both role and year are selected
            console.log('Both role and year selected - showing staff filter and applying role+year filter');
            
            // Show staff dropdown
            staffFilter.style.display = 'inline-block';
            
            // Clear and populate staff dropdown
            staffFilter.innerHTML = '<option value="">Select Staff Member...</option>';
            
            // Apply role+year filter (show assigned subdomains)
            applyRoleAndYearFilter(selectedRole, selectedYear);
            
            // Populate staff list for this role+year combination
            requestStaffList(selectedRole, selectedYear);
        }

        function applyRoleAndYearFilter(role, year) {
            console.log('Applying role+year filter for:', role, 'year:', year);
            
            // Build URL to show assigned subdomains for this role/year combination
            const newUrl = generateFilteredURL({ 
                filterRole: role,
                filterYear: year,
                view: 'assigned'  // Show only assigned areas for this role/year
            });
            
            window.location.href = newUrl;
        }

        function handleRoleSelection() {
            const roleFilter = document.getElementById('roleFilter');
            const yearFilter = document.getElementById('yearFilter');
            const staffFilter = document.getElementById('staffFilter');

            if (!roleFilter || !yearFilter || !staffFilter) return;

            const selectedRole = roleFilter.value;

            if (!selectedRole || selectedRole === '') {
                // No role selected - hide year and staff dropdowns
                yearFilter.style.display = 'none';
                staffFilter.style.display = 'none';
                
                // Clear their values
                yearFilter.value = '';
                staffFilter.value = '';
                
                // Clear staff dropdown options
                staffFilter.innerHTML = '<option value="">Select Staff Member...</option>';
                
                console.log('No role selected - hiding other filters');
                return;
            }

            // Role is selected - show year dropdown and apply role filter
            yearFilter.style.display = 'inline-block';
            
            // Reset year and staff selections
            yearFilter.value = '';
            staffFilter.value = '';
            staffFilter.style.display = 'none';
            staffFilter.innerHTML = '<option value="">Select Staff Member...</option>';

            console.log('Role selected:', selectedRole, '- showing year filter');

            // Apply role-only filter (show full rubric for this role)
            applyRoleOnlyFilter(selectedRole);
        }

        function applyRoleOnlyFilter(role) {
            console.log('Applying role-only filter for:', role);
            
            // Build URL to show full rubric for this role
            const newUrl = generateFilteredURL({ 
                filterRole: role,
                view: 'full'  // Show full rubric, not assigned areas
            });
            
            window.location.href = newUrl;
        }

        const DEFAULT_ERROR_MESSAGE = 'Server error. Please try again.';
        function formatClientErrorMessage(error, defaultMessage = DEFAULT_ERROR_MESSAGE) {
            let errorDetail = '';
            if (error) {
                if (error.message && typeof error.message === 'string' && error.message.trim()) {
                    errorDetail = `: ${error.message.substring(0, 75)}`;
                } else if (typeof error === 'string' && error.trim()) {
                    errorDetail = `: ${error.substring(0, 75)}`;
                }
            }
            if (!errorDetail) {
                errorDetail = `: ${defaultMessage}`;
            }
            return errorDetail;
        }

        function requestStaffList(role, year) {
            const staffFilter = document.getElementById('staffFilter');
            if (!staffFilter) {
                console.error('Staff filter dropdown element not found in requestStaffList.');
                return;
            }

            // Validate inputs
            if (!role || !year) {
                console.warn('Invalid role or year provided to requestStaffList:', { role: role, year: year });
                staffFilter.innerHTML = '<option value="">Invalid selection</option>';
                return;
            }

            // Indicate loading
            staffFilter.innerHTML = ''; // Clear existing options first
            const loadingOpt = new Option('Loading staff...', '');
            loadingOpt.disabled = true;
            loadingOpt.style.fontStyle = 'italic';
            loadingOpt.style.color = '#007bff'; // Blue color for loading
            staffFilter.appendChild(loadingOpt);
            staffFilter.disabled = true;

            console.log('Requesting staff list for role:', role, 'year:', year);

            google.script.run
                .withSuccessHandler(function(staffListData) {
                    populateStaffDropdown(staffListData);
                    if (staffFilter) staffFilter.disabled = false;
                })
                .withFailureHandler(function(error) {
                    console.error('Error fetching staff list:', error);
                    if (staffFilter) {
                        staffFilter.innerHTML = ''; // Clear existing options first
                        const errorMessage = 'Error loading staff' + formatClientErrorMessage(error);
                        const errorOpt = new Option(errorMessage, '');
                        errorOpt.disabled = true;
                        errorOpt.style.fontStyle = 'italic';
                        errorOpt.style.color = '#dc3545'; // Red color for error
                        staffFilter.appendChild(errorOpt);
                        staffFilter.disabled = false;
                    }
                })
                .getStaffListForDropdown(role, year);
        }

        function populateStaffDropdown(staffListData) {
            const staffFilter = document.getElementById('staffFilter');
            if (!staffFilter) {
                console.error('Staff filter dropdown element not found in populateStaffDropdown.');
                return;
            }

            staffFilter.innerHTML = ''; // Clear existing options first
            staffFilter.appendChild(new Option('Select Staff Member...', ''));

            if (staffListData && Array.isArray(staffListData)) {
                if (staffListData.length === 0) {
                    const noStaffOption = new Option('No staff found for this selection', '');
                    noStaffOption.disabled = true;
                    noStaffOption.style.fontStyle = 'italic';
                    noStaffOption.style.color = '#666';
                    staffFilter.appendChild(noStaffOption);
                } else {
                    staffListData.forEach(function(staff) {
                        if (typeof staff === 'object' && staff !== null &&
                            typeof staff.name === 'string' && staff.name.trim() !== '' &&
                            typeof staff.email === 'string' && staff.email.trim() !== '') {
                            
                            const option = document.createElement('option');
                            option.value = staff.email;
                            
                            // Use displayText if available, otherwise construct it
                            if (staff.displayText) {
                                option.textContent = staff.displayText;
                            } else {
                                option.textContent = `${staff.name} (${staff.role || 'Unknown'}, Year ${staff.year || 'N/A'})`;
                            }
                            
                            staffFilter.appendChild(option);
                        } else {
                            console.warn('Invalid or incomplete staff item found in list. Skipping:', staff);
                        }
                    });
                }
                console.log('Staff dropdown populated with', staffListData.length, 'staff members.');
            } else {
                console.error('Failed to populate staff dropdown due to invalid or missing staffListData:', staffListData);
                const errorOption = new Option('Error loading staff data', '');
                errorOption.disabled = true;
                errorOption.style.fontStyle = 'italic';
                errorOption.style.color = '#dc3545'; // Red color for error
                staffFilter.appendChild(errorOption);
            }
        }

        function applyStaffFilter() {
            const staffFilter = document.getElementById('staffFilter');
            if (!staffFilter) return;

            const selectedStaff = staffFilter.value;
            if (!selectedStaff) return;

            console.log('Staff filter applied:', selectedStaff);

            // Redirect to view as selected staff member
            const newUrl = generateFilteredURL({ filterStaff: selectedStaff, view: 'assigned' });
            window.location.href = newUrl;
        }

        function clearAllFilters() {
            console.log('Clearing all filters');

            // Build URL without filter parameters
            const newUrl = generateFilteredURL({});
            window.location.href = newUrl;
        }

        // Enhanced cache busting and page management

        // Prevent browser caching of this page
        if (window.performance && window.performance.navigation.type === window.performance.navigation.TYPE_BACK_FORWARD) {
            console.log('Detected back/forward navigation - forcing reload');
            window.location.reload(true);
        }

        // Store page load info for debugging
        window.pageLoadInfo = {
            timestamp: Date.now(),
            userAgent: navigator.userAgent,
            role: <?= JSON.stringify(data.userContext ? data.userContext.role : "unknown").replace(/</g, '\\u003c') ?>,
            cacheVersion: <?= JSON.stringify(data.userContext ? data.userContext.cacheVersion : "unknown").replace(/</g, '\\u003c') ?>,
            requestId: <?= JSON.stringify(data.userContext ? data.userContext.requestId : "unknown").replace(/</g, '\\u003c') ?>
        };

        function initializeFiltersFromURL() {
            const urlParams = new URLSearchParams(window.location.search);

            // Restore Administrator filter
            const probationaryFilter = document.getElementById('probationaryFilter');
            if (probationaryFilter && urlParams.get('filterType')) {
                probationaryFilter.value = urlParams.get('filterType');
            }

            // Restore role/year filters
            const roleFilter = document.getElementById('roleFilter');
            const yearFilter = document.getElementById('yearFilter');

            if (roleFilter && urlParams.get('filterRole')) {
                roleFilter.value = urlParams.get('filterRole');
            }

            if (yearFilter && urlParams.get('filterYear')) {
                yearFilter.value = urlParams.get('filterYear');
            }

            // Update staff list if both role and year are set
            if (roleFilter && yearFilter && roleFilter.value && yearFilter.value) {
                updateAvailableStaff();
            }
        }

        // --- URL Generation Utilities ---
        function generateFilteredURL(params) {
            const url = new URL(window.location);

            // Clear existing filter parameters
            url.searchParams.delete('filterType');
            url.searchParams.delete('filterRole');
            url.searchParams.delete('filterYear');
            url.searchParams.delete('filterStaff');
            url.searchParams.delete('view');

            // Add new parameters
            if (params.filterType) url.searchParams.set('filterType', params.filterType);
            if (params.filterRole) url.searchParams.set('filterRole', params.filterRole);
            if (params.filterYear) url.searchParams.set('filterYear', params.filterYear);
            if (params.filterStaff) url.searchParams.set('filterStaff', params.filterStaff);
            if (params.view) url.searchParams.set('view', params.view);

            // Always add cache busting
            url.searchParams.set('t', Date.now());

            return url.toString();
        }

        // --- Client-Side View Mode Toggling ---
        // The following functions manage the view mode (full/assigned) dynamically on the client-side
        // without a page reload. The preference is saved in sessionStorage for the current session.
        // View Mode Toggle Functions
        let currentViewMode = <?= JSON.stringify(data.userContext?.viewMode || "full").replace(/</g, '\\u003c') ?>;
        const userAssignedSubdomains = <?= data.userContext?.assignedSubdomains ? JSON.stringify(data.userContext.assignedSubdomains).replace(/</g, '\\u003c') : 'null' ?>;

        function toggleViewMode() {
            if (currentViewMode === 'full') {
                switchToAssignedView();
            } else {
                switchToFullView();
            }
        }

        function switchToAssignedView() {
            currentViewMode = 'assigned';
            updateViewToggleButton();
            hideUnassignedComponents();
            saveViewModePreference();

            console.log('Switched to assigned view mode');
        }

        function switchToFullView() {
            currentViewMode = 'full';
            updateViewToggleButton();
            showAllComponents();
            saveViewModePreference();

            console.log('Switched to full view mode');
        }

        function updateViewToggleButton() {
            const button = document.getElementById('viewToggleBtn');
            const text = document.getElementById('viewToggleText');

            if (!button || !text) return;

            if (currentViewMode === 'assigned') {
                text.innerHTML = '📚 View: Full Rubric';
                button.classList.add('assigned-mode');
                button.title = 'Click to view the complete rubric';
            } else {
                text.innerHTML = '📋 View: My Assigned Areas';
                button.classList.remove('assigned-mode');
                button.title = 'Click to view only your assigned areas';
            }
        }

        function hideUnassignedComponents() {
            if (!userAssignedSubdomains) return;

            const components = document.querySelectorAll('.component-section');
            components.forEach(function(component) {
                const isAssigned = component.getAttribute('data-assigned') === 'true';
                updateComponentVisualState(component, isAssigned, 'assigned');
            });

            // Hide assignment indicators in assigned mode
            // This part remains as it's specific to the view mode switch, not general component state
            const indicators = document.querySelectorAll('.assignment-indicator');
            indicators.forEach(function(indicator) {
                indicator.classList.add('indicator-hidden');
            });

            // The hiddenCount variable is no longer available with the new function,
            // so the specific count cannot be logged here. We can log a generic message.
            console.log('Hid unassigned components using new visual state function.');
            updateDomainVisibility();
        }

        function showAllComponents() {
            const components = document.querySelectorAll('.component-section');
            components.forEach(function(component) {
                const isAssigned = component.getAttribute('data-assigned') === 'true';
                updateComponentVisualState(component, isAssigned, 'full');
            });

            // Show assignment indicators in full mode
            // This part remains as it's specific to the view mode switch, not general component state
            const indicators = document.querySelectorAll('.assignment-indicator');
            indicators.forEach(function(indicator) {
                indicator.classList.remove('indicator-hidden');
            });

            console.log('Showing all components using new visual state function.');
            updateDomainVisibility();
        }

        function updateDomainVisibility() {
            // Hide domains that have no visible components
            const domains = document.querySelectorAll('.domain-section');

            domains.forEach(function(domain) {
                const visibleComponents = domain.querySelectorAll('.component-section:not(.component-hidden)');
                const domainHeader = domain.querySelector('.domain-header');
                const navButton = document.querySelector('[data-domain="' + domain.id.split('-')[1] + '"]');

                if (visibleComponents.length === 0) {
                    domain.style.display = 'none';
                    if (navButton) navButton.style.display = 'none';
                } else {
                    domain.style.display = 'block';
                    if (navButton) navButton.style.display = 'block';
                }
            });
        }

        function saveViewModePreference() {
            try {
                const storageKey = 'viewMode_' + (window.pageLoadInfo?.cacheVersion || 'default');
                sessionStorage.setItem(storageKey, currentViewMode);
                console.log('View mode preference saved:', currentViewMode);
            } catch (e) {
                console.log('Could not save view mode preference:', e);
            }
        }

        // Component Assignment Visual Functions
        function updateComponentVisualState(componentElement, isAssigned, currentViewMode) {
            // Clear existing classes
            componentElement.classList.remove('component-assigned', 'component-not-assigned', 'component-hidden');

            // Visibility Logic
            if (currentViewMode === 'assigned') {
                if (!isAssigned) {
                    componentElement.classList.add('component-hidden');
                }
            }
            // In 'full' mode, component-hidden is not added here, effectively showing the element.

            // Styling Logic (only if not hidden by the above)
            if (!componentElement.classList.contains('component-hidden')) {
                if (isAssigned) {
                    componentElement.classList.add('component-assigned');
                    addAssignmentTooltip(componentElement, 'This component is assigned to you for evaluation');
                } else {
                    componentElement.classList.add('component-not-assigned');
                    addAssignmentTooltip(componentElement, 'This component is not assigned to you this year');
                }
            }
        }

        function highlightAssignedComponents() {
            if (!userAssignedSubdomains) return;

            const components = document.querySelectorAll('.component-section');
            components.forEach(function(component) {
                const isAssigned = component.getAttribute('data-assigned') === 'true';
                // Assuming 'full' mode for highlighting purposes, as this function is about visual styling, not hiding.
                updateComponentVisualState(component, isAssigned, 'full');
            });

            console.log('Component assignment highlighting applied using new visual state function.');
        }

        function addAssignmentTooltip(element, message) {
            element.title = message;
        }

        function createAssignmentSummary() {
            if (!userAssignedSubdomains) return;

            const summary = {
                domain1: userAssignedSubdomains.domain1?.length || 0,
                domain2: userAssignedSubdomains.domain2?.length || 0,
                domain3: userAssignedSubdomains.domain3?.length || 0,
                domain4: userAssignedSubdomains.domain4?.length || 0
            };

            summary.total = summary.domain1 + summary.domain2 + summary.domain3 + summary.domain4;

            console.log('Assignment summary:', summary);
            return summary;
        }

        function addAssignmentCounters() {
            if (!userAssignedSubdomains) return;

            const domains = document.querySelectorAll('.domain-section');

            domains.forEach(function(domain, index) {
                const domainKey = 'domain' + (index + 1);
                const assignedCount = userAssignedSubdomains[domainKey]?.length || 0;
                const totalComponents = domain.querySelectorAll('.component-section').length;

                const header = domain.querySelector('.domain-header');
                if (header && assignedCount > 0) {
                    const counter = document.createElement('span');
                    counter.className = 'assignment-counter'; // Keep this for potential general selections
                    counter.classList.add('assignment-counter-styles'); // Add new class for specific styling
                    counter.textContent = ' (' + assignedCount + '/' + totalComponents + ' assigned)';
                    // counter.style.cssText = 'font-size: 0.9rem; opacity: 0.8; margin-left: 10px;'; // This line is removed
                    header.appendChild(counter);
                }
            });
        }

        // Enhanced toggle function with state persistence
        function toggleLookFors(componentId) {
            const parts = componentId.split('-');
            const domainIdx = parts[1];
            const componentIdx = parts[3];
            
            const content = document.getElementById('lookForsContent-' + domainIdx + '-' + componentIdx);
            const chevron = document.getElementById('chevron-' + domainIdx + '-' + componentIdx);
            
            if (content && chevron) {
                content.classList.toggle('expanded');
                chevron.classList.toggle('expanded');

                // Store state in sessionStorage for this session
                try {
                    const storageKey = 'lookFors_' + componentId + '_' + window.pageLoadInfo.cacheVersion;
                    const isExpanded = content.classList.contains('expanded');
                    sessionStorage.setItem(storageKey, isExpanded.toString());
                } catch (e) {
                    console.log('SessionStorage not available:', e);
                }
            }
        }

        // Restore look-fors state on page load
        function restoreLookForsState() {
            try {
                let expandedSections = [];
                for (let i = 0; i < sessionStorage.length; i++) {
                    const key = sessionStorage.key(i);
                    if (key && key.startsWith('lookFors_') && key.endsWith('_' + window.pageLoadInfo.cacheVersion)) {
                        const isExpanded = sessionStorage.getItem(key) === 'true';
                        if (isExpanded) {
                            const componentId = key.replace('lookFors_', '').replace('_' + window.pageLoadInfo.cacheVersion, '');
                            expandedSections.push(componentId);
                        }
                    }
                }

                // Restore expanded state
                expandedSections.forEach(function(componentId) {
                    const parts = componentId.split('-');
                    const domainIdx = parts[1];
                    const componentIdx = parts[3];

                    const content = document.getElementById('lookForsContent-' + domainIdx + '-' + componentIdx);
                    const chevron = document.getElementById('chevron-' + domainIdx + '-' + componentIdx);

                    if (content && chevron) {
                        content.classList.add('expanded');
                        chevron.classList.add('expanded');
                    }
                });

                console.log('Restored state for', expandedSections.length, 'expanded sections');
            } catch (e) {
                console.log('Error restoring look-fors state:', e);
            }
        }
        
        function scrollToDomain(domainIdx) {
            const element = document.getElementById('domain-' + domainIdx);
            if (element) {
                element.scrollIntoView({ behavior: 'smooth', block: 'start' });
            }
        }
        
        function scrollToTop() {
            window.scrollTo({ top: 0, behavior: 'smooth' });
        }
        
        // Enhanced page refresh with cache busting
        function forcePageRefresh() {
            console.log('Forcing page refresh with cache busting');

            const url = new URL(window.location);
            url.searchParams.set('refresh', 'true');
            url.searchParams.set('nocache', 'true');
            url.searchParams.set('t', Date.now());
            url.searchParams.set('r', Math.random().toString(36).substr(2, 9));

            window.location.href = url.toString();
        }

        // Enhanced DOMContentLoaded handler
        document.addEventListener('DOMContentLoaded', function() {
            console.log('Page loaded:', window.pageLoadInfo);

            // Restore look-fors state
            restoreLookForsState();

            // Determine and apply currentViewMode based on URL param, then sessionStorage, then server/default
            const urlParams = new URLSearchParams(window.location.search);
            const viewFromURL = urlParams.get('view');

            if (viewFromURL === 'assigned' || viewFromURL === 'full') {
                currentViewMode = viewFromURL;
                saveViewModePreference(); // Save the URL-derived mode to sessionStorage
                console.log('View mode set from URL parameter:', currentViewMode);
            } else {
                // No valid view param in URL, try to load from sessionStorage
                try {
                    const storageKey = 'viewMode_' + (window.pageLoadInfo?.cacheVersion || 'default');
                    const savedMode = sessionStorage.getItem(storageKey);
                    if (savedMode === 'assigned' || savedMode === 'full') {
                        currentViewMode = savedMode;
                        console.log('View mode restored from sessionStorage:', currentViewMode);
                    }
                } catch (e) {
                    console.warn('Could not access sessionStorage for view mode preference:', e);
                    // currentViewMode remains as initialized from server or defaults to 'full'
                }
            }

            // Initialize view mode functionality
            if (userAssignedSubdomains) {
                // Add visual enhancements for assignments (these are always useful)
                highlightAssignedComponents();
                addAssignmentCounters();

                // Initialize with current view mode
                if (currentViewMode === 'assigned') {
                    hideUnassignedComponents();
                } else {
                    showAllComponents();
                }

                updateViewToggleButton();

                console.log('View mode initialized:', currentViewMode);
                console.log('Assignment summary:', createAssignmentSummary());
            }

            // Initialize special role filters
            initializeFiltersFromURL();

            // Handle navigation button clicks
            const navigation = document.querySelector('.navigation');
            if (navigation) {
                navigation.addEventListener('click', function(e) {
                    if (e.target.classList.contains('nav-button')) {
                        const domainIdx = e.target.getAttribute('data-domain');
                        if (domainIdx !== null) {
                            scrollToDomain(parseInt(domainIdx));
                        }
                    }
                });
            }

            // Add keyboard shortcuts
            document.addEventListener('keydown', function(e) {
                // Ctrl+R or Cmd+R for force refresh
                if ((e.ctrlKey || e.metaKey) && e.key === 'r') {
                    e.preventDefault();
                    forcePageRefresh();
                }

                // F5 for force refresh
                if (e.key === 'F5') {
                    e.preventDefault();
                    forcePageRefresh();
                }

                // V key to toggle view mode
                if (e.key === 'v' || e.key === 'V') {
                    if (userAssignedSubdomains && !e.ctrlKey && !e.metaKey && !e.altKey) {
                        e.preventDefault();
                        toggleViewMode();
                    }
                }
            });
        });
        
        // Show/hide back to top button
        window.addEventListener('scroll', function() {
            const backToTop = document.getElementById('backToTop');
            if (backToTop) {
                if (window.scrollY > 300) {
                    backToTop.classList.add('visible');
                } else {
                    backToTop.classList.remove('visible');
                }
            }
            
            // Update floating navigation visibility
            updateFloatingNav();
        });
        
        // Highlight active navigation button
        window.addEventListener('scroll', function() {
            const navButtons = document.querySelectorAll('.nav-button');
            const domainSections = document.querySelectorAll('.domain-section');
            
            let currentDomain = -1;
            for (let i = 0; i < domainSections.length; i++) {
                const rect = domainSections[i].getBoundingClientRect();
                if (rect.top <= 100 && rect.bottom > 0) {
                    currentDomain = i;
                }
            }
            
            navButtons.forEach(function(button, index) {
                if (index === currentDomain) {
                    button.classList.add('active');
                } else {
                    button.classList.remove('active');
                }
            });
        });
        
        // Enhanced auto-refresh with cache version checking
        const autoRefreshInterval = <?= data.userContext && data.userContext.debugMode ? 300000 : 600000 ?>; // 5 min debug, 10 min normal

        setTimeout(function() {
            console.log('Auto-refresh triggered');

            // In debug mode, show notification
            <? if (data.userContext && data.userContext.debugMode) { ?>
            const notice = document.createElement('div');
            notice.style.cssText = 'position:fixed; top:50px; right:10px; background:#007bff; color:white; padding:10px; border-radius:6px; z-index:9998; font-size:0.9rem;';
            notice.textContent = '🔄 Auto-refreshing to get latest data...';
            document.body.appendChild(notice);

            setTimeout(function() {
                forcePageRefresh();
            }, 2000);
            <? } else { ?>
            forcePageRefresh();
            <? } ?>

        }, autoRefreshInterval);

        // Performance monitoring
        window.addEventListener('load', function() {
            setTimeout(function() {
                if (window.performance && window.performance.timing) {
                    const timing = window.performance.timing;
                    const loadTime = timing.loadEventEnd - timing.navigationStart;
                    console.log('Page load time:', loadTime + 'ms');

                    // Report slow loads
                    if (loadTime > 5000) {
                        console.warn('Slow page load detected. Consider force refresh.');
                    }
                }
            }, 0);
        });

        // Expose utility functions globally for debugging
        window.debugUtils = {
            forceRefresh: forcePageRefresh,
            pageInfo: window.pageLoadInfo,
            clearState: function() {
                try {
                    sessionStorage.clear();
                    console.log('Session state cleared');
                } catch (e) {
                    console.log('Error clearing session state:', e);
                }
            }
        };

        console.log('Enhanced Danielson Framework app loaded successfully');
        <? if (data.userContext && data.userContext.debugMode) { ?>
        console.log('🐛 DEBUG MODE ACTIVE - Check debug info panel in top-right corner');
        console.log('Available debug commands: window.debugUtils.forceRefresh(), window.debugUtils.clearState()');
        <? } ?>

        // Floating Navigation Widget Functions
        let floatingNavOpen = false;

        function toggleFloatingNav() {
            const menu = document.getElementById('floatingNavMenu');
            if (menu) {
                floatingNavOpen = !floatingNavOpen;
                if (floatingNavOpen) {
                    menu.classList.add('open');
                } else {
                    menu.classList.remove('open');
                }
            }
        }

        function closeFloatingNav() {
            const menu = document.getElementById('floatingNavMenu');
            if (menu) {
                menu.classList.remove('open');
                floatingNavOpen = false;
            }
        }

        // Show/hide floating navigation based on scroll position
        function updateFloatingNav() {
            const floatingNav = document.getElementById('floatingNav');
            const navigation = document.querySelector('.navigation');
            
            if (floatingNav && navigation) {
                const navigationRect = navigation.getBoundingClientRect();
                const isNavigationVisible = navigationRect.bottom > 0;
                
                if (isNavigationVisible) {
                    floatingNav.classList.remove('visible');
                    closeFloatingNav();
                } else {
                    floatingNav.classList.add('visible');
                }
            }
        }

        // Close floating nav when clicking outside
        document.addEventListener('click', function(e) {
            const floatingNav = document.getElementById('floatingNav');
            if (floatingNav && !floatingNav.contains(e.target)) {
                closeFloatingNav();
            }
        });

        // Close floating nav when pressing Escape
        document.addEventListener('keydown', function(e) {
            if (e.key === 'Escape') {
                closeFloatingNav();
            }
        });

        // --- URL-Based View Mode Switching ---
        // These functions change the view mode by generating a new URL with the 'view' parameter
        // and then reloading the page. This is useful for creating bookmarkable/shareable links
        // or for programmatically setting the view state when a page reload is acceptable or desired.
        // Note: As of the last review, these specific two functions are not directly called by other
        // parts of this script but serve as utilities if such URL-based view switching is needed.
        // The `generateFilteredURL` function IS used by other filter applications (e.g., staff filter).
        function switchToAssignedViewWithURL() {
            const url = generateFilteredURL({ view: 'assigned' });
            window.location.href = url;
        }

        function switchToFullViewWithURL() {
            const url = generateFilteredURL({ view: 'full' });
            window.location.href = url;
        }

        // Debug functions for troubleshooting
        window.debugViewMode = {
            getCurrentMode: function() { return currentViewMode; },
            getAssignedSubdomains: function() { return userAssignedSubdomains; },
            toggleMode: toggleViewMode,
            showAll: showAllComponents,
            hideUnassigned: hideUnassignedComponents,
            getAssignmentSummary: createAssignmentSummary
        };

        console.log('Enhanced Danielson Framework app loaded with view mode support');
        <? if (data.userContext && data.userContext.debugMode) { ?>
        console.log('🐛 DEBUG MODE ACTIVE');
        console.log('View mode debug commands available: window.debugViewMode');
        console.log('Current view mode:', currentViewMode);
        console.log('User assigned subdomains:', userAssignedSubdomains);
        <? } ?>

        function showToast(message) {
            const toast = document.getElementById('toastNotification');
            toast.textContent = message;
            toast.classList.add('show');
            setTimeout(function() {
                toast.classList.remove('show');
            }, 3000);
        }

<<<<<<< HEAD
        function handleLookForChange(checkbox, componentId) {
            const lookForText = checkbox.nextElementSibling.textContent;
            const isChecked = checkbox.checked;

            let observationId = undefined;
            if (typeof data !== 'undefined' && data && data.observation && data.observation.observationId) {
                observationId = data.observation.observationId;
            } else if (typeof data !== 'undefined' && data && data.observationId) {
                observationId = data.observationId;
            }

            if (!observationId) {
                console.error('Cannot save look-for selection: Observation context not available.');
                checkbox.checked = !isChecked; // Revert
                showToast('Error: Could not find observation ID. Cannot save.');
                return;
            }

            // Construct the key as requested by the user, removing the colon from componentId
            const key = "Best Practices aligned with 5D+ and PELSB Standards: Subdomain [" + componentId.replace(':', '') + "]";

            google.script.run
                .withSuccessHandler(() => {
                    console.log(`Saved look-for: ${key} -> ${lookForText}`);
                })
                .withFailureHandler(error => {
                    console.error('Save failed:', error);
                    // Revert the checkbox state on failure
                    checkbox.checked = !isChecked;
                    showToast('Failed to save look-for selection. Please check your connection.');
                })
                .saveLookForSelection(observationId, key, lookForText, isChecked);
=======
        let observationNotes = (data && data.observation && data.observation.observationNotes) ? data.observation.observationNotes : {};
        let currentObservationId = (data && data.observation && data.observation.observationId) ? data.observation.observationId : null;

        // Store Quill instances
        const quillInstances = {};

        function toggleEvidenceSection(contentId) {
            const content = document.getElementById(contentId);
            content.classList.toggle('expanded');

            const componentId = contentId.replace('evidence-', '');

            // Initialize Quill on first expansion
            if (content.classList.contains('expanded') && !quillInstances[componentId]) {
                const editor = new Quill('#notes-editor-' + componentId, {
                    theme: 'snow',
                    modules: {
                        toolbar: [
                            [{ 'header': [1, 2, false] }],
                            ['bold', 'italic', 'underline'],
                            [{'list': 'ordered'}, {'list': 'bullet'}],
                            ['clean']
                        ]
                    }
                });

                // Load existing notes
                if (observationNotes[componentId]) {
                    editor.root.innerHTML = observationNotes[componentId];
                }

                // Add a debounce function to save notes automatically after user stops typing
                let timeout;
                editor.on('text-change', () => {
                    clearTimeout(timeout);
                    timeout = setTimeout(() => {
                        saveNotes(componentId, editor.root.innerHTML);
                    }, 1500); // Save 1.5 seconds after typing stops
                });

                quillInstances[componentId] = editor;
            }
        }

        function saveNotes(componentId, content) {
            if (!currentObservationId) return;

            // Update local data
            observationNotes[componentId] = content;

            google.script.run
                .withSuccessHandler(() => console.log(`Notes saved for ${componentId}`))
                .withFailureHandler(error => {
                    console.error('Failed to save notes:', error);
                    showToast('Error saving notes. Please check your connection.');
                })
                .saveObservationNotes(currentObservationId, componentId, content);
>>>>>>> e7956e53
        }

        function handleRatingCellClick(cell) {
            // Ensure this only runs in evaluator mode
            if (!data.userContext || !data.userContext.isEvaluator) {
                console.log('Not in evaluator mode. Ignoring click.');
                return;
            }

            const componentId = cell.dataset.componentId;
            const rating = cell.dataset.rating;
            
            let observationId = undefined;
            if (typeof data !== 'undefined' && data && data.observation && data.observation.observationId) {
                observationId = data.observation.observationId;
            } else if (typeof data !== 'undefined' && data && data.observationId) {
                observationId = data.observationId;
            }

            if (!componentId || !rating || !observationId) {
                console.error('Missing data for rating selection:', { componentId, rating, observationId });
                alert('Cannot save rating: Observation context not available.');
                return;
            }

            const parentRow = cell.parentNode;
            const currentlySelected = parentRow.querySelector('.selected');

            // --- Instant UI Update ---
            if (currentlySelected) {
                currentlySelected.classList.remove('selected');
            }
            cell.classList.add('selected');

            // --- Background Save ---
            google.script.run
                .withSuccessHandler(function(response) {
                    if (response.success) {
                        console.log('Saved:', { componentId, rating });
                        // Optionally show a small success indicator
                    } else {
                        console.error('Failed to save rating:', response.error);
                        // --- Revert UI on Failure ---
                        cell.classList.remove('selected');
                        if (currentlySelected) {
                            currentlySelected.classList.add('selected');
                        }
                        showToast('Error saving selection: ' + response.error);
                    }
                })
                .withFailureHandler(function(error) {
                    console.error('Server error saving rating:', error);
                    // --- Revert UI on Failure ---
                    cell.classList.remove('selected');
                    if (currentlySelected) {
                        currentlySelected.classList.add('selected');
                    }
                    showToast('Server error: ' + error.message);
                })
                .saveProficiencySelection(observationId, componentId, rating);
        }


        function handleMediaUpload(componentId) {
            const fileInput = document.getElementById(`media-upload-${componentId}`);
            const file = fileInput.files[0];
            if (!file) {
                showToast('Please select a file first.');
                return;
            }

            if (!currentObservationId) {
                showToast('Error: No active observation found.');
                return;
            }

            const reader = new FileReader();
            reader.onload = function(e) {
                const base64Data = e.target.result.split(',')[1];
                showToast('Uploading file...');

                google.script.run
                    .withSuccessHandler(function(result) {
                        if (result.success) {
                            showToast('File uploaded successfully!');
                            fileInput.value = '';
                            
                            // Update the media links container
                            const container = document.querySelector(`[data-component-id="${componentId}"] ul`);
                            if (container) {
                                const linkItem = document.createElement('li');
                                linkItem.innerHTML = `<a href="${result.fileUrl}" target="_blank">${result.fileName}</a>`;
                                container.appendChild(linkItem);
                            }
                        } else {
                            showToast('Upload failed: ' + (result.error || 'Unknown error'));
                        }
                    })
                    .withFailureHandler(function(error) {
                        console.error('Upload error:', error);
                        showToast('Upload failed. Please check your connection.');
                    })
                    .uploadMediaEvidence(currentObservationId, componentId, base64Data, file.name, file.type);
            };
            reader.readAsDataURL(file);
        }

        document.addEventListener('DOMContentLoaded', function() {
            const ratingCells = document.querySelectorAll('.rating-cell');
            ratingCells.forEach(function(cell) {
                cell.addEventListener('click', function() {
                    handleRatingCellClick(cell);
                });
            });
        });
    </script>
</body>
</html><|MERGE_RESOLUTION|>--- conflicted
+++ resolved
@@ -1067,28 +1067,6 @@
                             </div>
                         </div>
                         
-<<<<<<< HEAD
-                        <? if (component.bestPractices && component.bestPractices.length > 0) { ?>
-                        <div class="look-fors-section">
-                            <div class="look-fors-header" onclick="toggleLookFors('domain-<?= domainIdx ?>-component-<?= i ?>')">
-                                <span>Best Practices aligned with 5D+ and PELSB Standards</span>
-                                <span class="chevron" id="chevron-<?= domainIdx ?>-<?= i ?>">▼</span>
-                            </div>
-                            <div class="look-fors-content" id="lookForsContent-<?= domainIdx ?>-<?= i ?>">
-                                <div class="look-fors-grid">
-                                    <? for (var j = 0; j < component.bestPractices.length; j++) { ?>
-                                        <div class="look-for-item">
-                                            <?
-                                                var practiceText = component.bestPractices[j];
-                                                var lookForKey = "Best Practices aligned with 5D+ and PELSB Standards: Subdomain [" + component.componentId.replace(':', '') + "]";
-                                                var checkedLookForsForComponent = (data.observation && data.observation.checkedLookFors && data.observation.checkedLookFors[lookForKey]) || [];
-                                                var isChecked = checkedLookForsForComponent.includes(practiceText);
-                                            ?>
-                                            <input type="checkbox" id="practice-<?= domainIdx ?>-<?= i ?>-<?= j ?>" name="practice-<?= domainIdx ?>-<?= i ?>-<?= j ?>" onchange="handleLookForChange(this, '<?= jsStringEscape(component.componentId) ?>')" <?= isChecked ? 'checked' : '' ?>>
-                                            <label for="practice-<?= domainIdx ?>-<?= i ?>-<?= j ?>"><?= practiceText ?></label>
-                                        </div>
-                                    <? } ?>
-=======
                         <div class="evidence-section">
                             <button class="evidence-toggle-btn" onclick="toggleEvidenceSection('evidence-<?= component.componentId ?>')">
                                 <span>📝</span> Notes & Evidence
@@ -1105,8 +1083,14 @@
                                     <div class="look-fors-grid">
                                         <? for (var j = 0; j < component.bestPractices.length; j++) { ?>
                                             <div class="look-for-item">
-                                                <input type="checkbox" id="practice-<?= component.componentId ?>-<?= j ?>" onchange="handleLookForChange(this, '<?= component.componentId ?>')">
-                                                <label for="practice-<?= component.componentId ?>-<?= j ?>"><?= component.bestPractices[j] ?></label>
+                                                <?
+                                                    var practiceText = component.bestPractices[j];
+                                                    var lookForKey = "Best Practices aligned with 5D+ and PELSB Standards: Subdomain [" + component.componentId.replace(':', '') + "]";
+                                                    var checkedLookForsForComponent = (data.observation && data.observation.checkedLookFors && data.observation.checkedLookFors[lookForKey]) || [];
+                                                    var isChecked = checkedLookForsForComponent.includes(practiceText);
+                                                ?>
+                                                <input type="checkbox" id="practice-<?= component.componentId ?>-<?= j ?>" onchange="handleLookForChange(this, '<?= jsStringEscape(component.componentId) ?>')" <?= isChecked ? 'checked' : '' ?>>
+                                                <label for="practice-<?= component.componentId ?>-<?= j ?>"><?= practiceText ?></label>
                                             </div>
                                         <? } ?>
                                     </div>
@@ -1120,7 +1104,6 @@
                                     <div class="media-links-container" data-component-id="<?= component.componentId ?>">
                                         <ul><!-- Links will be populated here --></ul>
                                     </div>
->>>>>>> e7956e53
                                 </div>
                             </div>
                         </div>
@@ -2056,40 +2039,6 @@
             }, 3000);
         }
 
-<<<<<<< HEAD
-        function handleLookForChange(checkbox, componentId) {
-            const lookForText = checkbox.nextElementSibling.textContent;
-            const isChecked = checkbox.checked;
-
-            let observationId = undefined;
-            if (typeof data !== 'undefined' && data && data.observation && data.observation.observationId) {
-                observationId = data.observation.observationId;
-            } else if (typeof data !== 'undefined' && data && data.observationId) {
-                observationId = data.observationId;
-            }
-
-            if (!observationId) {
-                console.error('Cannot save look-for selection: Observation context not available.');
-                checkbox.checked = !isChecked; // Revert
-                showToast('Error: Could not find observation ID. Cannot save.');
-                return;
-            }
-
-            // Construct the key as requested by the user, removing the colon from componentId
-            const key = "Best Practices aligned with 5D+ and PELSB Standards: Subdomain [" + componentId.replace(':', '') + "]";
-
-            google.script.run
-                .withSuccessHandler(() => {
-                    console.log(`Saved look-for: ${key} -> ${lookForText}`);
-                })
-                .withFailureHandler(error => {
-                    console.error('Save failed:', error);
-                    // Revert the checkbox state on failure
-                    checkbox.checked = !isChecked;
-                    showToast('Failed to save look-for selection. Please check your connection.');
-                })
-                .saveLookForSelection(observationId, key, lookForText, isChecked);
-=======
         let observationNotes = (data && data.observation && data.observation.observationNotes) ? data.observation.observationNotes : {};
         let currentObservationId = (data && data.observation && data.observation.observationId) ? data.observation.observationId : null;
 
@@ -2147,7 +2096,40 @@
                     showToast('Error saving notes. Please check your connection.');
                 })
                 .saveObservationNotes(currentObservationId, componentId, content);
->>>>>>> e7956e53
+        }
+
+        function handleLookForChange(checkbox, componentId) {
+            const lookForText = checkbox.nextElementSibling.textContent;
+            const isChecked = checkbox.checked;
+
+            let observationId = undefined;
+            if (typeof data !== 'undefined' && data && data.observation && data.observation.observationId) {
+                observationId = data.observation.observationId;
+            } else if (typeof data !== 'undefined' && data && data.observationId) {
+                observationId = data.observationId;
+            }
+
+            if (!observationId) {
+                console.error('Cannot save look-for selection: Observation context not available.');
+                checkbox.checked = !isChecked; // Revert
+                showToast('Error: Could not find observation ID. Cannot save.');
+                return;
+            }
+
+            // Construct the key as requested by the user, removing the colon from componentId
+            const key = "Best Practices aligned with 5D+ and PELSB Standards: Subdomain [" + componentId.replace(':', '') + "]";
+
+            google.script.run
+                .withSuccessHandler(() => {
+                    console.log(`Saved look-for: ${key} -> ${lookForText}`);
+                })
+                .withFailureHandler(error => {
+                    console.error('Save failed:', error);
+                    // Revert the checkbox state on failure
+                    checkbox.checked = !isChecked;
+                    showToast('Failed to save look-for selection. Please check your connection.');
+                })
+                .saveLookForSelection(observationId, key, lookForText, isChecked);
         }
 
         function handleRatingCellClick(cell) {
