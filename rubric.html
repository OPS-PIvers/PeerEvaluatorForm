--- conflicted
+++ resolved
@@ -2397,11 +2397,7 @@
 
         function saveNote(componentId) {
             if (!currentObservationId) {
-<<<<<<< HEAD
-                alert('Cannot save note: No observation is active.');
-=======
                 console.warn('Cannot save note without an active observation.');
->>>>>>> 7b84d6be
                 return;
             }
             const textarea = document.getElementById('notes-textarea-' + componentId);
@@ -2413,29 +2409,17 @@
                     })
                     .withFailureHandler((error) => {
                         console.error('Error saving note for', componentId, ':', error);
-                        alert('Failed to save note: ' + error.message);
                     })
                     .saveNote(currentObservationId, componentId, noteContent);
             }
         }
 
-<<<<<<< HEAD
-        function loadNotes(observationId) {
-            if (!observationId) return;
-            google.script.run
-                .withSuccessHandler((notes) => {
-                    console.log('Notes loaded successfully for observation:', observationId);
-                    // Clear all existing notes first
-                    document.querySelectorAll('.notes-textarea').forEach(ta => ta.value = '');
-                    // Populate with loaded notes
-=======
         function loadNotes() {
             if (!currentObservationId) return; // Don't run if no observation is active
             google.script.run
                 .withSuccessHandler((notes) => {
                     console.log('Notes loaded successfully for observation:', currentObservationId);
                     // Only update notes that have changed to avoid flicker
->>>>>>> 7b84d6be
                     for (const componentId in notes) {
                         const textarea = document.getElementById('notes-textarea-' + componentId);
                         if (textarea && textarea.value !== notes[componentId]) {
@@ -2445,22 +2429,12 @@
                 })
                 .withFailureHandler((error) => {
                     console.error('Error loading notes:', error);
-                    alert('Could not load notes for this observation.');
                 })
-<<<<<<< HEAD
-                .getNotes(observationId);
-        }
-
-        document.addEventListener('DOMContentLoaded', function() {
-            // Do not load notes on initial page load, only when an observation is selected.
-            // loadNotes(currentObservationId);
-=======
                 .getNotes(currentObservationId);
         }
 
         document.addEventListener('DOMContentLoaded', function() {
             // loadNotes() is now called in the observation selection handler (e.g., after an observation is started or selected), not during DOMContentLoaded.
->>>>>>> 7b84d6be
         });
 
         // --- Observation Management ---
@@ -2560,7 +2534,7 @@
         function selectObservation(observationId, mode) {
             currentObservationId = observationId;
             closeObservationDialog();
-            loadNotes(observationId);
+            loadNotes();
             // TODO: Load ratings
 
             if (mode === 'view') {
